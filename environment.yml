--- conflicted
+++ resolved
@@ -3,9 +3,6 @@
   - conda-forge
 dependencies:
   - garnett
-<<<<<<< HEAD
-  - pycifrw
-=======
   - gsd
   - ipython
   - numpydoc
@@ -15,14 +12,10 @@
   - sphinxcontrib
   - pycifrw
   - pytest
->>>>>>> 94adb970
   - python=3.9
   - forcefield-utilities=0.2.1
   - foyer=0.11.3
   - gmso=0.9.1
-<<<<<<< HEAD
-  - mbuild=0.15.1
-=======
   - mbuild=0.15.1
   - pre-commit
   - sphinx
@@ -31,5 +24,4 @@
       - bump2version
       - sphinxcontrib-svg2pdfconverter
       - sphinxcontrib-video
-      - sphinxcontrib-serializinghtml
->>>>>>> 94adb970
+      - sphinxcontrib-serializinghtml