from __future__ import print_function, division

__all__ = ['load', 'clone', 'Compound', 'Particle']

import collections
from collections import OrderedDict, defaultdict
from copy import deepcopy
import itertools
import os
import sys
import tempfile
from warnings import warn

import mdtraj as md
from mdtraj.core.element import get_by_symbol
import numpy as np
from oset import oset as OrderedSet
import parmed as pmd
from parmed.periodic_table import AtomicNum, element_by_name, Mass
from six import integer_types, string_types

from mbuild.bond_graph import BondGraph
from mbuild.box import Box
from mbuild.exceptions import MBuildError
from mbuild.utils.decorators import deprecated
from mbuild.formats.xyz import read_xyz
from mbuild.formats.hoomdxml import write_hoomdxml
from mbuild.formats.lammpsdata import write_lammpsdata
from mbuild.formats.gsdwriter import write_gsd
from mbuild.periodic_kdtree import PeriodicCKDTree
from mbuild.utils.io import run_from_ipython, import_
from mbuild.coordinate_transform import _translate, _rotate


def load(filename, relative_to_module=None, compound=None, coords_only=False,
         rigid=False, use_parmed=False, smiles=False, **kwargs):
    """Load a file into an mbuild compound.

    Files are read using the MDTraj package unless the `use_parmed` argument is
    specified as True. Please refer to http://mdtraj.org/1.8.0/load_functions.html
    for formats supported by MDTraj and https://parmed.github.io/ParmEd/html/
    readwrite.html for formats supported by ParmEd.

    Parameters
    ----------
    filename : str
        Name of the file from which to load atom and bond information.
    relative_to_module : str, optional, default=None
        Instead of looking in the current working directory, look for the file
        where this module is defined. This is typically used in Compound
        classes that will be instantiated from a different directory
        (such as the Compounds located in mbuild.lib).
    compound : mb.Compound, optional, default=None
        Existing compound to load atom and bond information into.
    coords_only : bool, optional, default=False
        Only load the coordinates into an existing compoint.
    rigid : bool, optional, default=False
        Treat the compound as a rigid body
    use_parmed : bool, optional, default=False
        Use readers from ParmEd instead of MDTraj.
    smiles: bool, optional, default=False
        Use Open Babel to parse filename as a SMILES string
        or file containing a SMILES string
    **kwargs : keyword arguments
        Key word arguments passed to mdTraj for loading.

    Returns
    -------
    compound : mb.Compound

    """
    # Handle mbuild *.py files containing a class that wraps a structure file
    # in its own folder. E.g., you build a system from ~/foo.py and it imports
    # from ~/bar/baz.py where baz.py loads ~/bar/baz.pdb.
    if relative_to_module:
        script_path = os.path.realpath(
            sys.modules[relative_to_module].__file__)
        file_dir = os.path.dirname(script_path)
        filename = os.path.join(file_dir, filename)

    if compound is None:
        compound = Compound()

    # Handle the case of a xyz file, which must use an internal reader
    extension = os.path.splitext(filename)[-1]
    if extension == '.xyz' and not 'top' in kwargs:
        if coords_only:
            tmp = read_xyz(filename)
            if tmp.n_particles != compound.n_particles:
                raise ValueError('Number of atoms in {filename} does not match'
                                 ' {compound}'.format(**locals()))
            ref_and_compound = zip(tmp._particles(include_ports=False),
                                   compound.particles(include_ports=False))
            for ref_particle, particle in ref_and_compound:
                particle.pos = ref_particle.pos
        else:
            compound = read_xyz(filename)
        return compound

    if use_parmed:
        warn(
            "use_parmed set to True.  Bonds may be inferred from inter-particle "
            "distances and standard residue templates!")
        structure = pmd.load_file(filename, structure=True, **kwargs)
        compound.from_parmed(structure, coords_only=coords_only)

    elif smiles:
        pybel = import_('pybel')
        # First we try treating filename as a SMILES string
        try:
            mymol = pybel.readstring("smi", filename)
        # Now we treat it as a filename
        except(OSError, IOError):
            # For now, we only support reading in a single smiles molecule,
            # but pybel returns a generator, so we get the first molecule
            # and warn the user if there is more

            mymol_generator = pybel.readfile("smi", filename)
            mymol_list = list(mymol_generator)
            if len(mymol_list) == 1:
                mymol = mymol_list[0]
            else:
                mymol = mymol_list[0]
                warn("More than one SMILES string in file, more than one SMILES "
                     "string is not supported, using {}".format(mymol.write("smi")))

        tmp_dir = tempfile.mkdtemp()
        temp_file = os.path.join(tmp_dir, 'smiles_to_mol2_intermediate.mol2')
        mymol.make3D()
        mymol.write("MOL2", temp_file)
        structure = pmd.load_file(temp_file, structure=True, **kwargs)
        compound.from_parmed(structure, coords_only=coords_only)

    else:
        traj = md.load(filename, **kwargs)
        compound.from_trajectory(traj, frame=-1, coords_only=coords_only)

    if rigid:
        compound.label_rigid_bodies()
    return compound


def clone(existing_compound, clone_of=None, root_container=None):
    """A faster alternative to deepcopying.

    Does not resolve circular dependencies. This should be safe provided
    you never try to add the top of a Compound hierarchy to a
    sub-Compound.

    Parameters
    ----------
    existing_compound : mb.Compound
        Existing Compound that will be copied

    Other Parameters
    ----------------
    clone_of : dict, optional
    root_container : mb.Compound, optional

    """
    if clone_of is None:
        clone_of = dict()

    newone = existing_compound._clone(clone_of=clone_of,
                                      root_container=root_container)
    existing_compound._clone_bonds(clone_of=clone_of)
    return newone


class Compound(object):
    """A building block in the mBuild hierarchy.

    Compound is the superclass of all composite building blocks in the mBuild
    hierarchy. That is, all composite building blocks must inherit from
    compound, either directly or indirectly. The design of Compound follows the
    Composite design pattern (Gamma, Erich; Richard Helm; Ralph Johnson; John
    M. Vlissides (1995). Design Patterns: Elements of Reusable Object-Oriented
    Software. Addison-Wesley. p. 395. ISBN 0-201-63361-2.), with Compound being
    the composite, and Particle playing the role of the primitive (leaf) part,
    where Particle is in fact simply an alias to the Compound class.

    Compound maintains a list of children (other Compounds contained within),
    and provides a means to tag the children with labels, so that the compounds
    can be easily looked up later. Labels may also point to objects outside the
    Compound's containment hierarchy. Compound has built-in support for copying
    and deepcopying Compound hierarchies, enumerating particles or bonds in the
    hierarchy, proximity based searches, visualization, I/O operations, and a
    number of other convenience methods.

    Parameters
    ----------
    subcompounds : mb.Compound or list of mb.Compound, optional, default=None
        One or more compounds to be added to self.
    name : str, optional, default=self.__class__.__name__
        The type of Compound.
    pos : np.ndarray, shape=(3,), dtype=float, optional, default=[0, 0, 0]
        The position of the Compound in Cartestian space
    charge : float, optional, default=0.0
        Currently not used. Likely removed in next release.
    periodicity : np.ndarray, shape=(3,), dtype=float, optional, default=[0, 0, 0]
        The periodic lengths of the Compound in the x, y and z directions.
        Defaults to zeros which is treated as non-periodic.
    port_particle : bool, optional, default=False
        Whether or not this Compound is part of a Port

    Attributes
    ----------
    bond_graph : mb.BondGraph
        Graph-like object that stores bond information for this Compound
    children : OrderedSet
        Contains all children (other Compounds).
    labels : OrderedDict
        Labels to Compound/Atom mappings. These do not necessarily need not be
        in self.children.
    parent : mb.Compound
        The parent Compound that contains this part. Can be None if this
        compound is the root of the containment hierarchy.
    referrers : set
        Other compounds that reference this part with labels.
    rigid_id : int, default=None
        The ID of the rigid body that this Compound belongs to.  Only Particles
        (the bottom of the containment hierarchy) can have integer values for
        `rigid_id`. Compounds containing rigid particles will always have
        `rigid_id == None`. See also `contains_rigid`.
    boundingbox
    center
    contains_rigid
    max_rigid_id
    n_particles
    n_bonds
    root
    xyz
    xyz_with_ports

    """

    def __init__(self, subcompounds=None, name=None, pos=None, charge=0.0,
                 periodicity=None, port_particle=False):
        super(Compound, self).__init__()

        if name:
            if not isinstance(name, string_types):
                raise ValueError(
                    'Compound.name should be a string. You passed '
                    '{}'.format(name))
            self.name = name
        else:
            self.name = self.__class__.__name__

        # A periodicity of zero in any direction is treated as non-periodic.
        if periodicity is None:
            self._periodicity = np.array([0.0, 0.0, 0.0])
        else:
            self._periodicity = np.asarray(periodicity)

        if pos is not None:
            self._pos = np.asarray(pos, dtype=float)
        else:
            self._pos = np.zeros(3)

        self.parent = None
        self.children = OrderedSet()
        self.labels = OrderedDict()
        self.referrers = set()

        self.bond_graph = None
        self.port_particle = port_particle

        self._rigid_id = None
        self._contains_rigid = False
        self._check_if_contains_rigid_bodies = False

        # self.add() must be called after labels and children are initialized.
        if subcompounds:
            if charge:
                raise MBuildError(
                    'Cannot set the charge of a Compound containing '
                    'subcompounds.')
            self.add(subcompounds)
            self._charge = 0.0
        else:
            self._charge = charge

    def particles(self, include_ports=False):
        """Return all Particles of the Compound.

        Parameters
        ----------
        include_ports : bool, optional, default=False
            Include port particles

        Yields
        -------
        mb.Compound
            The next Particle in the Compound

        """
        if not self.children:
            yield self
        else:
            for particle in self._particles(include_ports):
                yield particle

    def _particles(self, include_ports=False):
        """Return all Particles of the Compound. """
        for child in self.successors():
            if not child.children:
                if include_ports or not child.port_particle:
                    yield child

    def successors(self):
        """Yield Compounds below self in the hierarchy.

        Yields
        -------
        mb.Compound
            The next Particle below self in the hierarchy

        """
        if not self.children:
            return
        for part in self.children:
            # Parts local to the current Compound.
            yield part
            # Parts further down the hierarchy.
            for subpart in part.successors():
                yield subpart

    @property
    def n_particles(self):
        """Return the number of Particles in the Compound.

        Returns
        -------
        int
            The number of Particles in the Compound

        """
        if not self.children:
            return 1
        else:
            return self._n_particles(include_ports=False)

    def _n_particles(self, include_ports=False):
        """Return the number of Particles in the Compound. """
        return sum(1 for _ in self._particles(include_ports))

    def _contains_only_ports(self):
        for part in self.children:
            if not part.port_particle:
                return False
        return True

    def ancestors(self):
        """Generate all ancestors of the Compound recursively.

        Yields
        ------
        mb.Compound
            The next Compound above self in the hierarchy

        """
        if self.parent is not None:
            yield self.parent
            for ancestor in self.parent.ancestors():
                yield ancestor

    @property
    def root(self):
        """The Compound at the top of self's hierarchy.

        Returns
        -------
        mb.Compound
            The Compound at the top of self's hierarchy

        """
        parent = None
        for parent in self.ancestors():
            pass
        if parent is None:
            return self
        return parent

    def particles_by_name(self, name):
        """Return all Particles of the Compound with a specific name

        Parameters
        ----------
        name : str
            Only particles with this name are returned

        Yields
        ------
        mb.Compound
            The next Particle in the Compound with the user-specified name

        """
        for particle in self.particles():
            if particle.name == name:
                yield particle

    @property
    def charge(self):
        return sum([particle._charge for particle in self.particles()])

    @charge.setter
    def charge(self, value):
        if self._contains_only_ports():
            self._charge = value
        else:
            raise AttributeError(
                "charge is immutable for Compounds that are "
                "not at the bottom of the containment hierarchy.")

    @property
    def rigid_id(self):
        return self._rigid_id

    @rigid_id.setter
    def rigid_id(self, value):
        if self._contains_only_ports():
            self._rigid_id = value
            for ancestor in self.ancestors():
                ancestor._check_if_contains_rigid_bodies = True
        else:
            raise AttributeError(
                "rigid_id is immutable for Compounds that are "
                "not at the bottom of the containment hierarchy.")

    @property
    def contains_rigid(self):
        """Returns True if the Compound contains rigid bodies

        If the Compound contains any particle with a rigid_id != None
        then contains_rigid will return True. If the Compound has no
        children (i.e. the Compound resides at the bottom of the containment
        hierarchy) then contains_rigid will return False.

        Returns
        -------
        bool
            True if the Compound contains any particle with a rigid_id != None

        Notes
        -----
        The private variable '_check_if_contains_rigid_bodies' is used to help
        cache the status of 'contains_rigid'. If '_check_if_contains_rigid_bodies'
        is False, then the rigid body containment of the Compound has not changed,
        and the particle tree is not traversed, boosting performance.

        """
        if self._check_if_contains_rigid_bodies:
            self._check_if_contains_rigid_bodies = False
            if any(particle.rigid_id is not None for particle in self._particles()):
                self._contains_rigid = True
            else:
                self._contains_rigid = False
        return self._contains_rigid

    @property
    def max_rigid_id(self):
        """Returns the maximum rigid body ID contained in the Compound.

        This is usually used by compound.root to determine the maximum
        rigid_id in the containment hierarchy.

        Returns
        -------
        int or None
            The maximum rigid body ID contained in the Compound. If no
            rigid body IDs are found, None is returned

        """
        try:
            return max([particle.rigid_id for particle in self.particles()
                        if particle.rigid_id is not None])
        except ValueError:
            return

    def rigid_particles(self, rigid_id=None):
        """Generate all particles in rigid bodies.

        If a rigid_id is specified, then this function will only yield particles
        with a matching rigid_id.

        Parameters
        ----------
        rigid_id : int, optional
            Include only particles with this rigid body ID

        Yields
        ------
        mb.Compound
            The next particle with a rigid_id that is not None, or the next
            particle with a matching rigid_id if specified

        """
        for particle in self.particles():
            if rigid_id is not None:
                if particle.rigid_id == rigid_id:
                    yield particle
            else:
                if particle.rigid_id is not None:
                    yield particle

    def label_rigid_bodies(self, discrete_bodies=None, rigid_particles=None):
        """Designate which Compounds should be treated as rigid bodies

        If no arguments are provided, this function will treat the compound
        as a single rigid body by providing all particles in `self` with the
        same rigid_id. If `discrete_bodies` is not None, each instance of
        a Compound with a name found in `discrete_bodies` will be treated as a
        unique rigid body. If `rigid_particles` is not None, only Particles
        (Compounds at the bottom of the containment hierarchy) matching this name
        will be considered part of the rigid body.

        Parameters
        ----------
        discrete_bodies : str or list of str, optional, default=None
            Name(s) of Compound instances to be treated as unique rigid bodies.
            Compound instances matching this (these) name(s) will be provided
            with unique rigid_ids
        rigid_particles : str or list of str, optional, default=None
            Name(s) of Compound instances at the bottom of the containment
            hierarchy (Particles) to be included in rigid bodies. Only Particles
            matching this (these) name(s) will have their rigid_ids altered to
            match the rigid body number.

        Examples
        --------
        Creating a rigid benzene

        >>> import mbuild as mb
        >>> from mbuild.utils.io import get_fn
        >>> benzene = mb.load(get_fn('benzene.mol2'))
        >>> benzene.label_rigid_bodies()

        Creating a semi-rigid benzene, where only the carbons are treated as
        a rigid body

        >>> import mbuild as mb
        >>> from mbuild.utils.io import get_fn
        >>> benzene = mb.load(get_fn('benzene.mol2'))
        >>> benzene.label_rigid_bodies(rigid_particles='C')

        Create a box of rigid benzenes, where each benzene has a unique rigid
        body ID.

        >>> import mbuild as mb
        >>> from mbuild.utils.io import get_fn
        >>> benzene = mb.load(get_fn('benzene.mol2'))
        >>> benzene.name = 'Benzene'
        >>> filled = mb.fill_box(benzene,
        ...                      n_compounds=10,
        ...                      box=[0, 0, 0, 4, 4, 4])
        >>> filled.label_rigid_bodies(distinct_bodies='Benzene')

        Create a box of semi-rigid benzenes, where each benzene has a unique
        rigid body ID and only the carbon portion is treated as rigid.

        >>> import mbuild as mb
        >>> from mbuild.utils.io import get_fn
        >>> benzene = mb.load(get_fn('benzene.mol2'))
        >>> benzene.name = 'Benzene'
        >>> filled = mb.fill_box(benzene,
        ...                      n_compounds=10,
        ...                      box=[0, 0, 0, 4, 4, 4])
        >>> filled.label_rigid_bodies(distinct_bodies='Benzene',
        ...                           rigid_particles='C')

        """
        if discrete_bodies is not None:
            if isinstance(discrete_bodies, string_types):
                discrete_bodies = [discrete_bodies]
        if rigid_particles is not None:
            if isinstance(rigid_particles, string_types):
                rigid_particles = [rigid_particles]

        if self.root.max_rigid_id is not None:
            rigid_id = self.root.max_rigid_id + 1
            warn("{} rigid bodies already exist.  Incrementing 'rigid_id'"
                 "starting from {}.".format(rigid_id, rigid_id))
        else:
            rigid_id = 0

        for successor in self.successors():
            if discrete_bodies and successor.name not in discrete_bodies:
                continue
            for particle in successor.particles():
                if rigid_particles and particle.name not in rigid_particles:
                    continue
                particle.rigid_id = rigid_id
            if discrete_bodies:
                rigid_id += 1

    def unlabel_rigid_bodies(self):
        """Remove all rigid body labels from the Compound """
        self._check_if_contains_rigid_bodies = True
        for child in self.children:
            child._check_if_contains_rigid_bodies = True
        for particle in self.particles():
            particle.rigid_id = None

    def _increment_rigid_ids(self, increment):
        """Increment the rigid_id of all rigid Particles in a Compound

        Adds `increment` to the rigid_id of all Particles in `self` that
        already have an integer rigid_id.
        """
        for particle in self.particles():
            if particle.rigid_id is not None:
                particle.rigid_id += increment

    def _reorder_rigid_ids(self):
        """Reorder rigid body IDs ensuring consecutiveness.

        Primarily used internally to ensure consecutive rigid_ids following
        removal of a Compound.

        """
        max_rigid = self.max_rigid_id
        unique_rigid_ids = sorted(
            set([p.rigid_id for p in self.rigid_particles()]))
        n_unique_rigid = len(unique_rigid_ids)
        if max_rigid and n_unique_rigid != max_rigid + 1:
            missing_rigid_id = (
                unique_rigid_ids[-1] * (unique_rigid_ids[-1] + 1)) / 2 - sum(unique_rigid_ids)
            for successor in self.successors():
                if successor.rigid_id is not None:
                    if successor.rigid_id > missing_rigid_id:
                        successor.rigid_id -= 1
            if self.rigid_id:
                if self.rigid_id > missing_rigid_id:
                    self.rigid_id -= 1

    def add(self, new_child, label=None, containment=True, replace=False,
            inherit_periodicity=True, reset_rigid_ids=True):
        """Add a part to the Compound.

        Note:
            This does not necessarily add the part to self.children but may
            instead be used to add a reference to the part to self.labels. See
            'containment' argument.

        Parameters
        ----------
        new_child : mb.Compound or list-like of mb.Compound
            The object(s) to be added to this Compound.
        label : str, optional
            A descriptive string for the part.
        containment : bool, optional, default=True
            Add the part to self.children.
        replace : bool, optional, default=True
            Replace the label if it already exists.
        inherit_periodicity : bool, optional, default=True
            Replace the periodicity of self with the periodicity of the
            Compound being added
        reset_rigid_ids : bool, optional, default=True
            If the Compound to be added contains rigid bodies, reset the
            rigid_ids such that values remain distinct from rigid_ids
            already present in `self`. Can be set to False if attempting
            to add Compounds to an existing rigid body.

        """
        # Support batch add via lists, tuples and sets.
        if (isinstance(new_child, collections.Iterable) and
                not isinstance(new_child, string_types)):
            for child in new_child:
                self.add(child, reset_rigid_ids=reset_rigid_ids)
            return

        if not isinstance(new_child, Compound):
            raise ValueError('Only objects that inherit from mbuild.Compound '
                             'can be added to Compounds. You tried to add '
                             '"{}".'.format(new_child))

        if new_child.contains_rigid or new_child.rigid_id is not None:
            if self.contains_rigid and reset_rigid_ids:
                new_child._increment_rigid_ids(increment=self.max_rigid_id + 1)
            self._check_if_contains_rigid_bodies = True
        if self.rigid_id is not None:
            self.rigid_id = None

        # Create children and labels on the first add operation
        if self.children is None:
            self.children = OrderedSet()
        if self.labels is None:
            self.labels = OrderedDict()

        if containment:
            if new_child.parent is not None:
                raise MBuildError('Part {} already has a parent: {}'.format(
                    new_child, new_child.parent))
            self.children.add(new_child)
            new_child.parent = self

            if new_child.bond_graph is not None:
                if self.root.bond_graph is None:
                    self.root.bond_graph = new_child.bond_graph
                else:
                    self.root.bond_graph.compose(new_child.bond_graph)

                new_child.bond_graph = None

        # Add new_part to labels. Does not currently support batch add.
        if label is None:
            label = '{0}[$]'.format(new_child.__class__.__name__)

        if label.endswith('[$]'):
            label = label[:-3]
            if label not in self.labels:
                self.labels[label] = []
            label_pattern = label + '[{}]'

            count = len(self.labels[label])
            self.labels[label].append(new_child)
            label = label_pattern.format(count)

        if not replace and label in self.labels:
            raise MBuildError('Label "{0}" already exists in {1}.'.format(
                label, self))
        else:
            self.labels[label] = new_child
        new_child.referrers.add(self)

        if (inherit_periodicity and isinstance(new_child, Compound) and
                new_child.periodicity.any()):
            self.periodicity = new_child.periodicity

    def remove(self, objs_to_remove):
        """Remove children from the Compound.

        Parameters
        ----------
        objs_to_remove : mb.Compound or list of mb.Compound
            The Compound(s) to be removed from self

        """
        if not self.children:
            return

        if not hasattr(objs_to_remove, '__iter__'):
            objs_to_remove = [objs_to_remove]
        objs_to_remove = set(objs_to_remove)

        if len(objs_to_remove) == 0:
            return

        remove_from_here = objs_to_remove.intersection(self.children)
        self.children -= remove_from_here
        yet_to_remove = objs_to_remove - remove_from_here

        for removed in remove_from_here:
            for child in removed.children:
                removed.remove(child)

        for removed_part in remove_from_here:
            if removed_part.rigid_id is not None:
                for ancestor in removed_part.ancestors():
                    ancestor._check_if_contains_rigid_bodies = True
            if self.root.bond_graph and self.root.bond_graph.has_node(
                    removed_part):
                for neighbor in self.root.bond_graph.neighbors(removed_part):
                    self.root.remove_bond((removed_part, neighbor))
                self.root.bond_graph.remove_node(removed_part)
            self._remove_references(removed_part)

        # Remove the part recursively from sub-compounds.
        for child in self.children:
            child.remove(yet_to_remove)
            if child.contains_rigid:
                self.root._reorder_rigid_ids()

    def _remove_references(self, removed_part):
        """Remove labels pointing to this part and vice versa. """
        removed_part.parent = None

        # Remove labels in the hierarchy pointing to this part.
        referrers_to_remove = set()
        for referrer in removed_part.referrers:
            if removed_part not in referrer.ancestors():
                for label, referred_part in list(referrer.labels.items()):
                    if referred_part is removed_part:
                        del referrer.labels[label]
                        referrers_to_remove.add(referrer)
        removed_part.referrers -= referrers_to_remove

        # Remove labels in this part pointing into the hierarchy.
        labels_to_delete = []
        if isinstance(removed_part, Compound):
            for label, part in list(removed_part.labels.items()):
                if not isinstance(part, Compound):
                    for p in part:
                        self._remove_references(p)
                elif removed_part not in part.ancestors():
                    try:
                        part.referrers.discard(removed_part)
                    except KeyError:
                        pass
                    else:
                        labels_to_delete.append(label)
        for label in labels_to_delete:
            removed_part.labels.pop(label, None)

    def referenced_ports(self):
        """Return all Ports referenced by this Compound.

        Returns
        -------
        list of mb.Compound
            A list of all ports referenced by the Compound

        """
        from mbuild.port import Port
        return [port for port in self.labels.values()
                if isinstance(port, Port)]

    def all_ports(self):
        """Return all Ports referenced by this Compound and its successors

        Returns
        -------
        list of mb.Compound
            A list of all Ports referenced by this Compound and its successors

        """
        from mbuild.port import Port
        return [successor for successor in self.successors()
                if isinstance(successor, Port)]

    def available_ports(self):
        """Return all unoccupied Ports referenced by this Compound.

        Returns
        -------
        list of mb.Compound
            A list of all unoccupied ports referenced by the Compound

        """
        from mbuild.port import Port
        return [port for port in self.labels.values()
                if isinstance(port, Port) and not port.used]

    def bonds(self):
        """Return all bonds in the Compound and sub-Compounds.

        Yields
        -------
        tuple of mb.Compound
            The next bond in the Compound

        See Also
        --------
        bond_graph.edges_iter : Iterates over all edges in a BondGraph

        """
        if self.root.bond_graph:
            if self.root == self:
                return self.root.bond_graph.edges_iter()
            else:
                return self.root.bond_graph.subgraph(
                    self.particles()).edges_iter()
        else:
            return iter(())

    @property
    def n_bonds(self):
        """Return the number of bonds in the Compound.

        Returns
        -------
        int
            The number of bonds in the Compound

        """
        return sum(1 for _ in self.bonds())

    def add_bond(self, particle_pair):
        """Add a bond between two Particles.

        Parameters
        ----------
        particle_pair : indexable object, length=2, dtype=mb.Compound
            The pair of Particles to add a bond between

        """
        if self.root.bond_graph is None:
            self.root.bond_graph = BondGraph()

        self.root.bond_graph.add_edge(particle_pair[0], particle_pair[1])

    def generate_bonds(self, name_a, name_b, dmin, dmax):
        """Add Bonds between all pairs of types a/b within [dmin, dmax].

        Parameters
        ----------
        name_a : str
            The name of one of the Particles to be in each bond
        name_b : str
            The name of the other Particle to be in each bond
        dmin : float
            The minimum distance between Particles for considering a bond
        dmax : float
            The maximum distance between Particles for considering a bond

        """
        particle_kdtree = PeriodicCKDTree(
            data=self.xyz, bounds=self.periodicity)
        particle_array = np.array(list(self.particles()))
        added_bonds = list()
        for p1 in self.particles_by_name(name_a):
            nearest = self.particles_in_range(p1, dmax, max_particles=20,
                                              particle_kdtree=particle_kdtree,
                                              particle_array=particle_array)
            for p2 in nearest:
                if p2 == p1:
                    continue
                bond_tuple = (p1, p2) if id(p1) < id(p2) else (p2, p1)
                if bond_tuple in added_bonds:
                    continue
                min_dist = self.min_periodic_distance(p2.pos, p1.pos)
                if (p2.name == name_b) and (dmin <= min_dist <= dmax):
                    self.add_bond((p1, p2))
                    added_bonds.append(bond_tuple)

    def remove_bond(self, particle_pair):
        """Deletes a bond between a pair of Particles

        Parameters
        ----------
        particle_pair : indexable object, length=2, dtype=mb.Compound
            The pair of Particles to remove the bond between

        """
        from mbuild.port import Port
        if self.root.bond_graph is None or not self.root.bond_graph.has_edge(
                *particle_pair):
            warn("Bond between {} and {} doesn't exist!".format(*particle_pair))
            return
        self.root.bond_graph.remove_edge(*particle_pair)
        bond_vector = particle_pair[0].pos - particle_pair[1].pos
        if np.allclose(bond_vector, np.zeros(3)):
            warn("Particles {} and {} overlap! Ports will not be added."
                 "".format(*particle_pair))
            return
        distance = np.linalg.norm(bond_vector)
        particle_pair[0].parent.add(Port(anchor=particle_pair[0],
                                         orientation=-bond_vector,
                                         separation=distance / 2), 'port[$]')
        particle_pair[1].parent.add(Port(anchor=particle_pair[1],
                                         orientation=bond_vector,
                                         separation=distance / 2), 'port[$]')

    @property
    def pos(self):
        if not self.children:
            return self._pos
        else:
            return self.center

    @pos.setter
    def pos(self, value):
        if not self.children:
            self._pos = value
        else:
            raise MBuildError('Cannot set position on a Compound that has'
                              ' children.')

    @property
    def periodicity(self):
        return self._periodicity

    @periodicity.setter
    def periodicity(self, periods):
        self._periodicity = np.array(periods)

    @property
    def xyz(self):
        """Return all particle coordinates in this compound.

        Returns
        -------
        pos : np.ndarray, shape=(n, 3), dtype=float
            Array with the positions of all particles.
        """
        if not self.children:
            pos = np.expand_dims(self._pos, axis=0)
        else:
            arr = np.fromiter(itertools.chain.from_iterable(
                particle.pos for particle in self.particles()), dtype=float)
            pos = arr.reshape((-1, 3))
        return pos

    @property
    def xyz_with_ports(self):
        """Return all particle coordinates in this compound including ports.

        Returns
        -------
        pos : np.ndarray, shape=(n, 3), dtype=float
            Array with the positions of all particles and ports.

        """
        if not self.children:
            pos = self._pos
        else:
            arr = np.fromiter(
                itertools.chain.from_iterable(
                    particle.pos for particle in self.particles(
                        include_ports=True)), dtype=float)
            pos = arr.reshape((-1, 3))
        return pos

    @xyz.setter
    def xyz(self, arrnx3):
        """Set the positions of the particles in the Compound, excluding the Ports.

        This function does not set the position of the ports.

        Parameters
        ----------
        arrnx3 : np.ndarray, shape=(n,3), dtype=float
            The new particle positions

        """
        if not self.children:
            if not arrnx3.shape[0] == 1:
                raise ValueError(
                    'Trying to set position of {} with more than one'
                    'coordinate: {}'.format(
                        self, arrnx3))
            self.pos = np.squeeze(arrnx3)
        else:
            for atom, coords in zip(
                self._particles(
                    include_ports=False), arrnx3):
                atom.pos = coords

    @xyz_with_ports.setter
    def xyz_with_ports(self, arrnx3):
        """Set the positions of the particles in the Compound, including the Ports.

        Parameters
        ----------
        arrnx3 : np.ndarray, shape=(n,3), dtype=float
            The new particle positions

        """
        if not self.children:
            if not arrnx3.shape[0] == 1:
                raise ValueError(
                    'Trying to set position of {} with more than one'
                    'coordinate: {}'.format(
                        self, arrnx3))
            self.pos = np.squeeze(arrnx3)
        else:
            for atom, coords in zip(
                self._particles(
                    include_ports=True), arrnx3):
                atom.pos = coords

    @property
    def center(self):
        """The cartesian center of the Compound based on its Particles.

        Returns
        -------
        np.ndarray, shape=(3,), dtype=float
            The cartesian center of the Compound based on its Particles

        """

        if np.all(np.isfinite(self.xyz)):
            return np.mean(self.xyz, axis=0)

    @property
    def boundingbox(self):
        """Compute the bounding box of the compound.

        Returns
        -------
        mb.Box
            The bounding box for this Compound

        """
        xyz = self.xyz
        return Box(mins=xyz.min(axis=0), maxs=xyz.max(axis=0))

    def min_periodic_distance(self, xyz0, xyz1):
        """Vectorized distance calculation considering minimum image.

        Parameters
        ----------
        xyz0 : np.ndarray, shape=(3,), dtype=float
            Coordinates of first point
        xyz1 : np.ndarray, shape=(3,), dtype=float
            Coordinates of second point

        Returns
        -------
        float
            Vectorized distance between the two points following minimum
            image convention

        """
        d = np.abs(xyz0 - xyz1)
        d = np.where(d > 0.5 * self.periodicity, self.periodicity - d, d)
        return np.sqrt((d ** 2).sum(axis=-1))

    def particles_in_range(
            self,
            compound,
            dmax,
            max_particles=20,
            particle_kdtree=None,
            particle_array=None):
        """Find particles within a specified range of another particle.

        Parameters
        ----------
        compound : mb.Compound
            Reference particle to find other particles in range of
        dmax : float
            Maximum distance from 'compound' to look for Particles
        max_particles : int, optional, default=20
            Maximum number of Particles to return
        particle_kdtree : mb.PeriodicCKDTree, optional
            KD-tree for looking up nearest neighbors. If not provided, a KD-
            tree will be generated from all Particles in self
        particle_array : np.ndarray, shape=(n,), dtype=mb.Compound, optional
            Array of possible particles to consider for return. If not
            provided, this defaults to all Particles in self

        Returns
        -------
        np.ndarray, shape=(n,), dtype=mb.Compound
            Particles in range of compound according to user-defined limits

        See Also
        --------
        periodic_kdtree.PerioidicCKDTree : mBuild implementation of kd-trees
        scipy.spatial.ckdtree : Further details on kd-trees

        """
        if particle_kdtree is None:
            particle_kdtree = PeriodicCKDTree(
                data=self.xyz, bounds=self.periodicity)
        _, idxs = particle_kdtree.query(
            compound.pos, k=max_particles, distance_upper_bound=dmax)
        idxs = idxs[idxs != self.n_particles]
        if particle_array is None:
            particle_array = np.array(list(self.particles()))
        return particle_array[idxs]

    def visualize(self, show_ports=False):
        """Visualize the Compound using nglview.

        Allows for visualization of a Compound within a Jupyter Notebook.

        Parameters
        ----------
        show_ports : bool, optional, default=False
            Visualize Ports in addition to Particles

        """
        nglview = import_('nglview')
        from mdtraj.geometry.sasa import _ATOMIC_RADII
        if run_from_ipython():
            remove_digits = lambda x: ''.join(i for i in x if not i.isdigit()
                                              or i == '_')
            for particle in self.particles():
                particle.name = remove_digits(particle.name).upper()
                if not particle.name:
                    particle.name = 'UNK'
            tmp_dir = tempfile.mkdtemp()
            self.save(os.path.join(tmp_dir, 'tmp.mol2'),
                      show_ports=show_ports,
                      overwrite=True)
            widget = nglview.show_file(os.path.join(tmp_dir, 'tmp.mol2'))
            widget.clear()
            widget.add_ball_and_stick(cylinderOnly=True)
            elements = set([particle.name for particle in self.particles()])
            scale = 50.0
            for element in elements:
                try:
                    widget.add_ball_and_stick('_{}'.format(
                        element.upper()), aspect_ratio=_ATOMIC_RADII[element.title()]**1.5 * scale)
                except KeyError:
                    ids = [str(i) for i, particle in enumerate(self.particles())
                           if particle.name == element]
                    widget.add_ball_and_stick(
                        '@{}'.format(
                            ','.join(ids)),
                        aspect_ratio=0.17**1.5 * scale,
                        color='grey')
            if show_ports:
                widget.add_ball_and_stick('_VS',
                                          aspect_ratio=1.0, color='#991f00')
            return widget
        else:
            raise RuntimeError('Visualization is only supported in Jupyter '
                               'Notebooks.')

    def update_coordinates(self, filename, update_port_locations=True):
        """Update the coordinates of this Compound from a file.

        Parameters
        ----------
        filename : str
            Name of file from which to load coordinates. Supported file types
            are the same as those supported by load()
        update_port_locations : bool, optional, default=True
            Update the locations of Ports so that they are shifted along with
            their anchor particles.  Note: This conserves the location of
            Ports with respect to the anchor Particle, but does not conserve
            the orientation of Ports with respect to the molecule as a whole.

        See Also
        --------
        load : Load coordinates from a file

        """
        if update_port_locations:
            xyz_init = self.xyz
            self = load(filename, compound=self, coords_only=True)
            self._update_port_locations(xyz_init)
        else:
            self = load(filename, compound=self, coords_only=True)

    def _update_port_locations(self, initial_coordinates):
        """Adjust port locations after particles have moved

        Compares the locations of Particles between 'self' and an array of
        reference coordinates.  Shifts Ports in accordance with how far anchors
        have been moved.  This conserves the location of Ports with respect to
        their anchor Particles, but does not conserve the orientation of Ports
        with respect to the molecule as a whole.

        Parameters
        ----------
        initial_coordinates : np.ndarray, shape=(n, 3), dtype=float
            Reference coordinates to use for comparing how far anchor Particles
            have shifted.

        """
        particles = list(self.particles())
        for port in self.all_ports():
            if port.anchor:
                idx = particles.index(port.anchor)
                shift = particles[idx].pos - initial_coordinates[idx]
                port.translate(shift)

    def _kick(self):
        """Slightly adjust all coordinates in a Compound

        Provides a slight adjustment to coordinates to kick them out of local
        energy minima.
        """
        xyz_init = self.xyz
        for particle in self.particles():
            particle.pos += (np.random.rand(3,) - 0.5) / 100
        self._update_port_locations(xyz_init)

    warning_message = 'Please use Compound.energy_minimize()'

    @deprecated(warning_message)
    def energy_minimization(self, forcefield='UFF', steps=1000, **kwargs):
        self.energy_minimize(forcefield=forcefield, steps=steps, **kwargs)

    def energy_minimize(self, forcefield='UFF', steps=1000, **kwargs):
        """Perform an energy minimization on a Compound

        Default beahvior utilizes Open Babel (http://openbabel.org/docs/dev/)
        to perform an energy minimization/geometry optimization on a
        Compound by applying a generic force field

        Can also utilize OpenMM (http://openmm.org/) to energy minimize
        after atomtyping a Compound using
        Foyer (https://github.com/mosdef-hub/foyer) to apply a forcefield
        XML file that contains valid SMARTS strings.

        This function is primarily intended to be used on smaller components,
        with sizes on the order of 10's to 100's of particles, as the energy
        minimization scales poorly with the number of particles.

        Parameters
        ----------
        steps : int, optional, default=1000
            The number of optimization iterations
        forcefield : str, optional, default='UFF'
            The generic force field to apply to the Compound for minimization.
            Valid options are 'MMFF94', 'MMFF94s', ''UFF', 'GAFF', and 'Ghemical'.
            Please refer to the Open Babel documentation (http://open-babel.
            readthedocs.io/en/latest/Forcefields/Overview.html) when considering
            your choice of force field.
            Utilizing OpenMM for energy minimization requires a forcefield
            XML file with valid SMARTS strings. Please refer to (http://docs.
            openmm.org/7.0.0/userguide/application.html#creating-force-fields)
            for more information.


        Keyword Arguments
        ------------
        algorithm : str, optional, default='cg'
            The energy minimization algorithm.  Valid options are 'steep',
            'cg', and 'md', corresponding to steepest descent, conjugate
            gradient, and equilibrium molecular dynamics respectively.
            For _energy_minimize_openbabel
        scale_bonds : float, optional, default=1
            Scales the bond force constant (1 is completely on).
            For _energy_minimize_openmm
        scale_angles : float, optional, default=1
            Scales the angle force constant (1 is completely on)
            For _energy_minimize_openmm
        scale_torsions : float, optional, default=1
            Scales the torsional force constants (1 is completely on)
            For _energy_minimize_openmm
            Note: Only Ryckaert-Bellemans style torsions are currently supported 
        scale_nonbonded : float, optional, default=1
            Scales epsilon (1 is completely on)
            For _energy_minimize_openmm

        References
        ----------
        If using _energy_minimize_openmm(), please cite:
        .. [1] P. Eastman, M. S. Friedrichs, J. D. Chodera, R. J. Radmer,
               C. M. Bruns, J. P. Ku, K. A. Beauchamp, T. J. Lane,
               L.-P. Wang, D. Shukla, T. Tye, M. Houston, T. Stich,
               C. Klein, M. R. Shirts, and V. S. Pande.
               "OpenMM 4: A Reusable, Extensible, Hardware Independent
               Library for High Performance Molecular Simulation."
               J. Chem. Theor. Comput. 9(1): 461-469. (2013).


        If using _energy_minimize_openbabel(), please cite:
        .. [1] O'Boyle, N.M.; Banck, M.; James, C.A.; Morley, C.;
               Vandermeersch, T.; Hutchison, G.R. "Open Babel: An open
               chemical toolbox." (2011) J. Cheminf. 3, 33

        .. [2] Open Babel, version X.X.X http://openbabel.org, (installed
               Month Year)

        If using the 'MMFF94' force field please also cite the following:
        .. [3] T.A. Halgren, "Merck molecular force field. I. Basis, form,
               scope, parameterization, and performance of MMFF94." (1996)
               J. Comput. Chem. 17, 490-519
        .. [4] T.A. Halgren, "Merck molecular force field. II. MMFF94 van der
               Waals and electrostatic parameters for intermolecular
               interactions." (1996) J. Comput. Chem. 17, 520-552
        .. [5] T.A. Halgren, "Merck molecular force field. III. Molecular
               geometries and vibrational frequencies for MMFF94." (1996)
               J. Comput. Chem. 17, 553-586
        .. [6] T.A. Halgren and R.B. Nachbar, "Merck molecular force field.
               IV. Conformational energies and geometries for MMFF94." (1996)
               J. Comput. Chem. 17, 587-615
        .. [7] T.A. Halgren, "Merck molecular force field. V. Extension of
               MMFF94 using experimental data, additional computational data,
               and empirical rules." (1996) J. Comput. Chem. 17, 616-641

        If using the 'MMFF94s' force field please cite the above along with:
        .. [8] T.A. Halgren, "MMFF VI. MMFF94s option for energy minimization
               studies." (1999) J. Comput. Chem. 20, 720-729

        If using the 'UFF' force field please cite the following:
        .. [3] Rappe, A.K., Casewit, C.J., Colwell, K.S., Goddard, W.A. III,
               Skiff, W.M. "UFF, a full periodic table force field for
               molecular mechanics and molecular dynamics simulations." (1992)
               J. Am. Chem. Soc. 114, 10024-10039

        If using the 'GAFF' force field please cite the following:
        .. [3] Wang, J., Wolf, R.M., Caldwell, J.W., Kollman, P.A., Case, D.A.
               "Development and testing of a general AMBER force field" (2004)
               J. Comput. Chem. 25, 1157-1174

        If using the 'Ghemical' force field please cite the following:
        .. [3] T. Hassinen and M. Perakyla, "New energy terms for reduced
               protein models implemented in an off-lattice force field" (2001)
               J. Comput. Chem. 22, 1229-1242



        """
        tmp_dir = tempfile.mkdtemp()
        original = clone(self)
        self._kick()
        self.save(os.path.join(tmp_dir, 'un-minimized.mol2'))
        extension = os.path.splitext(forcefield)[-1]
        openbabel_ffs = ['MMFF94', 'MMFF94s', 'UFF', 'GAFF', 'Ghemical']
        if forcefield in openbabel_ffs:
            self._energy_minimize_openbabel(tmp_dir, forcefield=forcefield,
                                            steps=steps, **kwargs)
        elif extension == '.xml':
            self._energy_minimize_openmm(tmp_dir, forcefield_files=forcefield,
                                         forcefield_name=None,
                                         steps=steps, **kwargs)
        else:
            self._energy_minimize_openmm(tmp_dir, forcefield_files=None,
                                         forcefield_name=forcefield,
                                         steps=steps, **kwargs)

        self.update_coordinates(os.path.join(tmp_dir, 'minimized.pdb'))

    def _energy_minimize_openmm(
            self,
            tmp_dir,
            forcefield_files=None,
            forcefield_name=None,
            steps=1000,
            scale_bonds=1,
            scale_angles=1,
            scale_torsions=1,
            scale_nonbonded=1):
        """ Perform energy minimization using OpenMM

        Converts an mBuild Compound to a Parmed Structure,
        applies a forcefield using Foyer, and creates an OpenMM System.

        Parameters
        ----------
        forcefield_files : str or list of str, optional, default=None
            Forcefield files to load 
        forcefield_name : str, optional, default=None
            Apply a named forcefield to the output file using the `foyer`
            package, e.g. 'oplsaa'. Forcefields listed here:
            https://github.com/mosdef-hub/foyer/tree/master/foyer/forcefields
        steps : int, optional, default=1000
            Number of energy minimization iterations
        scale_bonds : float, optional, default=1
            Scales the bond force constant (1 is completely on)
        scale_angles : float, optiona, default=1
            Scales the angle force constant (1 is completely on)
        scale_torsions : float, optional, default=1
            Scales the torsional force constants (1 is completely on)
        scale_nonbonded : float, optional, default=1
            Scales epsilon (1 is completely on)


        Notes
        -----
        Assumes a particular organization for the force groups
        (HarmonicBondForce, HarmonicAngleForce, RBTorsionForce, NonBondedForce)

        References
        ----------

        .. [1] P. Eastman, M. S. Friedrichs, J. D. Chodera, R. J. Radmer,
               C. M. Bruns, J. P. Ku, K. A. Beauchamp, T. J. Lane,
               L.-P. Wang, D. Shukla, T. Tye, M. Houston, T. Stich,
               C. Klein, M. R. Shirts, and V. S. Pande.
               "OpenMM 4: A Reusable, Extensible, Hardware Independent
               Library for High Performance Molecular Simulation."
               J. Chem. Theor. Comput. 9(1): 461-469. (2013).



        """
        foyer = import_('foyer')

        to_parmed = self.to_parmed()
        ff = foyer.Forcefield(forcefield_files=forcefield_files, name=forcefield_name)
        to_parmed = ff.apply(to_parmed)

        from simtk.openmm.app.simulation import Simulation
        from simtk.openmm.app.pdbreporter import PDBReporter
        from simtk.openmm.openmm import LangevinIntegrator
        import simtk.unit as u

        system = to_parmed.createSystem()
        integrator = LangevinIntegrator(298 * u.kelvin, 1 / u.picosecond,
                                        0.002 * u.picoseconds)
        simulation = Simulation(to_parmed.topology, system, integrator)

        for force in system.getForces():
            if type(force).__name__ == "HarmonicBondForce":
                for bond_index in range(force.getNumBonds()):
                    atom1, atom2, r0, k = force.getBondParameters(bond_index)
                    force.setBondParameters(bond_index,
                                            atom1, atom2,
                                            r0, k * scale_bonds)
                force.updateParametersInContext(simulation.context)

            elif type(force).__name__ == "HarmonicAngleForce":
                for angle_index in range(force.getNumAngles()):
                    atom1, atom2, atom3, r0, k = force.getAngleParameters(
                        angle_index)
                    force.setAngleParameters(angle_index,
                                             atom1, atom2, atom3,
                                             r0, k * scale_angles)
                force.updateParametersInContext(simulation.context)

            elif type(force).__name__ == "RBTorsionForce":
                for torsion_index in range(force.getNumTorsions()):
                    atom1, atom2, atom3, atom4, c0, c1, c2, c3, c4, c5 = force.getTorsionParameters(
                        torsion_index)
                    force.setTorsionParameters(
                        torsion_index,
                        atom1,
                        atom2,
                        atom3,
                        atom4,
                        c0 * scale_torsions,
                        c1 * scale_torsions,
                        c2 * scale_torsions,
                        c3 * scale_torsions,
                        c4 * scale_torsions,
                        c5 * scale_torsions)
                force.updateParametersInContext(simulation.context)

            elif type(force).__name__ == "NonbondedForce":
                for nb_index in range(force.getNumParticles()):
                    charge, sigma, epsilon = force.getParticleParameters(
                        nb_index)
                    force.setParticleParameters(nb_index,
                                                charge, sigma,
                                                epsilon * scale_nonbonded)
                force.updateParametersInContext(simulation.context)

            elif type(force).__name__ == "CMMotionRemover":
                pass

            else:
                warn(
                    'OpenMM Force {} is '
                    'not currently supported in _energy_minimize_openmm. '
                    'This Force will not be updated!'.format(
                        type(force).__name__))

        simulation.context.setPositions(to_parmed.positions)
        simulation.minimizeEnergy(maxIterations=steps)
        reporter = PDBReporter(os.path.join(tmp_dir, 'minimized.pdb'), 1)
        reporter.report(
            simulation,
            simulation.context.getState(
                getPositions=True))

    def _energy_minimize_openbabel(self, tmp_dir, steps=1000, algorithm='cg',
                                   forcefield='UFF'):
        """Perform an energy minimization on a Compound

        Utilizes Open Babel (http://openbabel.org/docs/dev/) to perform an
        energy minimization/geometry optimization on a Compound by applying
        a generic force field.

        This function is primarily intended to be used on smaller components,
        with sizes on the order of 10's to 100's of particles, as the energy
        minimization scales poorly with the number of particles.

        Parameters
        ----------
        steps : int, optionl, default=1000
            The number of optimization iterations
        algorithm : str, optional, default='cg'
            The energy minimization algorithm.  Valid options are 'steep',
            'cg', and 'md', corresponding to steepest descent, conjugate
            gradient, and equilibrium molecular dynamics respectively.
        forcefield : str, optional, default='UFF'
            The generic force field to apply to the Compound for minimization.
            Valid options are 'MMFF94', 'MMFF94s', ''UFF', 'GAFF', and 'Ghemical'.
            Please refer to the Open Babel documentation (http://open-babel.
            readthedocs.io/en/latest/Forcefields/Overview.html) when considering
            your choice of force field.

        References
        ----------
        .. [1] O'Boyle, N.M.; Banck, M.; James, C.A.; Morley, C.;
               Vandermeersch, T.; Hutchison, G.R. "Open Babel: An open
               chemical toolbox." (2011) J. Cheminf. 3, 33
        .. [2] Open Babel, version X.X.X http://openbabel.org, (installed
               Month Year)

        If using the 'MMFF94' force field please also cite the following:
        .. [3] T.A. Halgren, "Merck molecular force field. I. Basis, form,
               scope, parameterization, and performance of MMFF94." (1996)
               J. Comput. Chem. 17, 490-519
        .. [4] T.A. Halgren, "Merck molecular force field. II. MMFF94 van der
               Waals and electrostatic parameters for intermolecular
               interactions." (1996) J. Comput. Chem. 17, 520-552
        .. [5] T.A. Halgren, "Merck molecular force field. III. Molecular
               geometries and vibrational frequencies for MMFF94." (1996)
               J. Comput. Chem. 17, 553-586
        .. [6] T.A. Halgren and R.B. Nachbar, "Merck molecular force field.
               IV. Conformational energies and geometries for MMFF94." (1996)
               J. Comput. Chem. 17, 587-615
        .. [7] T.A. Halgren, "Merck molecular force field. V. Extension of
               MMFF94 using experimental data, additional computational data,
               and empirical rules." (1996) J. Comput. Chem. 17, 616-641

        If using the 'MMFF94s' force field please cite the above along with:
        .. [8] T.A. Halgren, "MMFF VI. MMFF94s option for energy minimization
               studies." (1999) J. Comput. Chem. 20, 720-729

        If using the 'UFF' force field please cite the following:
        .. [3] Rappe, A.K., Casewit, C.J., Colwell, K.S., Goddard, W.A. III,
               Skiff, W.M. "UFF, a full periodic table force field for
               molecular mechanics and molecular dynamics simulations." (1992)
               J. Am. Chem. Soc. 114, 10024-10039

        If using the 'GAFF' force field please cite the following:
        .. [3] Wang, J., Wolf, R.M., Caldwell, J.W., Kollman, P.A., Case, D.A.
               "Development and testing of a general AMBER force field" (2004)
               J. Comput. Chem. 25, 1157-1174

        If using the 'Ghemical' force field please cite the following:
        .. [3] T. Hassinen and M. Perakyla, "New energy terms for reduced
               protein models implemented in an off-lattice force field" (2001)
               J. Comput. Chem. 22, 1229-1242
        """

        openbabel = import_('openbabel')

        for particle in self.particles():
            try:
                get_by_symbol(particle.name)
            except KeyError:
                raise MBuildError("Element name {} not recognized. Cannot "
                                  "perform minimization."
                                  "".format(particle.name))

        obConversion = openbabel.OBConversion()
        obConversion.SetInAndOutFormats("mol2", "pdb")
        mol = openbabel.OBMol()

        obConversion.ReadFile(mol, os.path.join(tmp_dir, "un-minimized.mol2"))

        ff = openbabel.OBForceField.FindForceField(forcefield)
        if ff is None:
            raise MBuildError("Force field '{}' not supported for energy "
                              "minimization. Valid force fields are 'MMFF94', "
                              "'MMFF94s', 'UFF', 'GAFF', and 'Ghemical'."
                              "".format(forcefield))
        warn(
            "Performing energy minimization using the Open Babel package. Please "
            "refer to the documentation to find the appropriate citations for "
            "Open Babel and the {} force field".format(forcefield))
        ff.Setup(mol)
        if algorithm == 'steep':
            ff.SteepestDescent(steps)
        elif algorithm == 'md':
            ff.MolecularDynamicsTakeNSteps(steps, 300)
        elif algorithm == 'cg':
            ff.ConjugateGradients(steps)
        else:
            raise MBuildError("Invalid minimization algorithm. Valid options "
                              "are 'steep', 'cg', and 'md'.")
        ff.UpdateCoordinates(mol)

        obConversion.WriteFile(mol, os.path.join(tmp_dir, 'minimized.pdb'))

    def save(self, filename, show_ports=False, forcefield_name=None,
             forcefield_files=None, forcefield_debug=False, box=None,
             overwrite=False, residues=None, references_file=None,
             combining_rule='lorentz', **kwargs):
        """Save the Compound to a file.

        Parameters
        ----------
        filename : str
            Filesystem path in which to save the trajectory. The extension or
            prefix will be parsed and control the format. Supported
            extensions are: 'hoomdxml', 'gsd', 'gro', 'top', 'lammps', 'lmp'
        show_ports : bool, optional, default=False
            Save ports contained within the compound.
        forcefield_files : str, optional, default=None
            Apply a forcefield to the output file using a forcefield provided
            by the `foyer` package.
        forcefield_name : str, optional, default=None
            Apply a named forcefield to the output file using the `foyer`
            package, e.g. 'oplsaa'. Forcefields listed here:
            https://github.com/mosdef-hub/foyer/tree/master/foyer/forcefields
        forcefield_debug : bool, optional, default=False
            Choose level of verbosity when applying a forcefield through `foyer`.
            Specifically, when missing atom types in the forcefield xml file,
            determine if the warning is condensed or verbose.
        box : mb.Box, optional, default=self.boundingbox (with buffer)
            Box information to be written to the output file. If 'None', a
            bounding box is used with 0.25nm buffers at each face to avoid
            overlapping atoms.
        overwrite : bool, optional, default=False
            Overwrite if the filename already exists
        residues : str of list of str
            Labels of residues in the Compound. Residues are assigned by
            checking against Compound.name.
        references_file : str, optional, default=None
            Specify a filename to write references for the forcefield that is
            to be applied. References are written in BiBTeX format.
        combining_rule : str, optional, default='lorentz'
            Specify the combining rule for nonbonded interactions. Only relevant
            when the `foyer` package is used to apply a forcefield. Valid
            options are 'lorentz' and 'geometric', specifying Lorentz-Berthelot
            and geometric combining rules respectively.

        Other Parameters
        ----------------
        ref_distance : float, optional, default=1.0
            Normalization factor used when saving to .gsd and .hoomdxml formats
            for converting distance values to reduced units.
        ref_energy : float, optional, default=1.0
            Normalization factor used when saving to .gsd and .hoomdxml formats
            for converting energy values to reduced units.
        ref_mass : float, optional, default=1.0
            Normalization factor used when saving to .gsd and .hoomdxml formats
            for converting mass values to reduced units.
        atom_style: str, default='full'
            Defines the style of atoms to be saved in a LAMMPS data file. The following atom
            styles are currently supported: 'full', 'atomic', 'charge', 'molecular'
            see http://lammps.sandia.gov/doc/atom_style.html for more
            information on atom styles.

        See Also
        --------
        formats.gsdwrite.write_gsd : Write to GSD format
        formats.hoomdxml.write_hoomdxml : Write to Hoomd XML format
        formats.lammpsdata.write_lammpsdata : Write to LAMMPS data format

        """
        extension = os.path.splitext(filename)[-1]
        if extension == '.xyz':
            traj = self.to_trajectory(show_ports=show_ports)
            traj.save(filename)
            return

        # Savers supported by mbuild.formats
        savers = {'.hoomdxml': write_hoomdxml,
                  '.gsd': write_gsd,
                  '.lammps': write_lammpsdata,
                  '.lmp': write_lammpsdata}

        try:
            saver = savers[extension]
        except KeyError:
            saver = None

        if os.path.exists(filename) and not overwrite:
            raise IOError('{0} exists; not overwriting'.format(filename))

        structure = self.to_parmed(box=box, residues=residues,
                                   show_ports=show_ports)
        # Apply a force field with foyer if specified
        if forcefield_name or forcefield_files:
            foyer = import_('foyer')
            ff = foyer.Forcefield(forcefield_files=forcefield_files,
                                  name=forcefield_name, debug=forcefield_debug)
            structure = ff.apply(structure, references_file=references_file)
            structure.combining_rule = combining_rule

        total_charge = sum([atom.charge for atom in structure])
        if round(total_charge, 4) != 0.0:
            warn('System is not charge neutral. Total charge is {}.'
                 ''.format(total_charge))

        # Provide a warning if rigid_ids are not sequential from 0
        if self.contains_rigid:
            unique_rigid_ids = sorted(set([p.rigid_id
                                           for p in self.rigid_particles()]))
            if max(unique_rigid_ids) != len(unique_rigid_ids) - 1:
                warn("Unique rigid body IDs are not sequential starting from zero.")

        if saver:  # mBuild supported saver.
            if extension in ['.gsd', '.hoomdxml']:
                kwargs['rigid_bodies'] = [p.rigid_id for p in self.particles()]
            saver(filename=filename, structure=structure, **kwargs)
        else:  # ParmEd supported saver.
            structure.save(filename, overwrite=overwrite, **kwargs)

    def translate(self, by):
        """Translate the Compound by a vector

        Parameters
        ----------
        by : np.ndarray, shape=(3,), dtype=float

        """
        new_positions = _translate(self.xyz_with_ports, by)
        self.xyz_with_ports = new_positions

    def translate_to(self, pos):
        """Translate the Compound to a specific position

        Parameters
        ----------
        pos : np.ndarray, shape=3(,), dtype=float

        """
        self.translate(pos - self.center)

    def rotate(self, theta, around):
        """Rotate Compound around an arbitrary vector.

        Parameters
        ----------
        theta : float
            The angle by which to rotate the Compound, in radians.
        around : np.ndarray, shape=(3,), dtype=float
            The vector about which to rotate the Compound.

        """
        new_positions = _rotate(self.xyz_with_ports, theta, around)
        self.xyz_with_ports = new_positions

    def spin(self, theta, around):
        """Rotate Compound in place around an arbitrary vector.

        Parameters
        ----------
        theta : float
            The angle by which to rotate the Compound, in radians.
        around : np.ndarray, shape=(3,), dtype=float
            The axis about which to spin the Compound.

        """
        around = np.asarray(around).reshape(3)
        center_pos = self.center
        self.translate(-center_pos)
        self.rotate(theta, around)
        self.translate(center_pos)

    # Interface to Trajectory for reading/writing .pdb and .mol2 files.
    # -----------------------------------------------------------------
    def from_trajectory(self, traj, frame=-1, coords_only=False):
        """Extract atoms and bonds from a md.Trajectory.

        Will create sub-compounds for every chain if there is more than one
        and sub-sub-compounds for every residue.

        Parameters
        ----------
        traj : mdtraj.Trajectory
            The trajectory to load.
        frame : int, optional, default=-1 (last)
            The frame to take coordinates from.
        coords_only : bool, optional, default=False
            Only read coordinate information

        """
        if coords_only:
            if traj.n_atoms != self.n_particles:
                raise ValueError('Number of atoms in {traj} does not match'
                                 ' {self}'.format(**locals()))
            atoms_particles = zip(traj.topology.atoms,
<<<<<<< HEAD
                                  self._particles(include_ports=False))
            if None in self._particles(include_ports=False):
                raise ValueError('Some particles are None')
=======
                                  self.particles(include_ports=False))
>>>>>>> 67c742b8
            for mdtraj_atom, particle in atoms_particles:
                particle.pos = traj.xyz[frame, mdtraj_atom.index]
            return

        atom_mapping = dict()
        for chain in traj.topology.chains:
            if traj.topology.n_chains > 1:
                chain_compound = Compound()
                self.add(chain_compound, 'chain[$]')
            else:
                chain_compound = self
            for res in chain.residues:
                for atom in res.atoms:
                    new_atom = Particle(name=str(atom.name),
                                        pos=traj.xyz[frame, atom.index])
                    chain_compound.add(
                        new_atom, label='{0}[$]'.format(
                            atom.name))
                    atom_mapping[atom] = new_atom

        for mdtraj_atom1, mdtraj_atom2 in traj.topology.bonds:
            atom1 = atom_mapping[mdtraj_atom1]
            atom2 = atom_mapping[mdtraj_atom2]
            self.add_bond((atom1, atom2))

        if np.any(traj.unitcell_lengths) and np.any(traj.unitcell_lengths[0]):
            self.periodicity = traj.unitcell_lengths[0]
        else:
            self.periodicity = np.array([0., 0., 0.])

    def to_trajectory(self, show_ports=False, chains=None,
                      residues=None, box=None):
        """Convert to an md.Trajectory and flatten the compound.

        Parameters
        ----------
        show_ports : bool, optional, default=False
            Include all port atoms when converting to trajectory.
        chains : mb.Compound or list of mb.Compound
            Chain types to add to the topology
        residues : str of list of str
            Labels of residues in the Compound. Residues are assigned by
            checking against Compound.name.
        box : mb.Box, optional, default=self.boundingbox (with buffer)
            Box information to be used when converting to a `Trajectory`.
            If 'None', a bounding box is used with a 0.5nm buffer in each
            dimension. to avoid overlapping atoms, unless `self.periodicity`
            is not None, in which case those values are used for the
            box lengths.

        Returns
        -------
        trajectory : md.Trajectory

        See also
        --------
        _to_topology

        """
        atom_list = [particle for particle in self.particles(show_ports)]

        top = self._to_topology(atom_list, chains, residues)

        # Coordinates.
        xyz = np.ndarray(shape=(1, top.n_atoms, 3), dtype='float')
        for idx, atom in enumerate(atom_list):
            xyz[0, idx] = atom.pos

        # Unitcell information.
        unitcell_angles = [90.0, 90.0, 90.0]
        if box is None:
            unitcell_lengths = np.empty(3)
            for dim, val in enumerate(self.periodicity):
                if val:
                    unitcell_lengths[dim] = val
                else:
                    unitcell_lengths[dim] = self.boundingbox.lengths[dim] + 0.5
        else:
            unitcell_lengths = box.lengths
            unitcell_angles = box.angles

        return md.Trajectory(xyz, top, unitcell_lengths=unitcell_lengths,
                             unitcell_angles=unitcell_angles)

    def _to_topology(self, atom_list, chains=None, residues=None):
        """Create a mdtraj.Topology from a Compound.

        Parameters
        ----------
        atom_list : list of mb.Compound
            Atoms to include in the topology
        chains : mb.Compound or list of mb.Compound
            Chain types to add to the topology
        residues : str of list of str
            Labels of residues in the Compound. Residues are assigned by
            checking against Compound.name.

        Returns
        -------
        top : mdtraj.Topology

        See Also
        --------
        mdtraj.Topology : Details on the mdtraj Topology object

        """
        from mdtraj.core.topology import Topology

        if isinstance(chains, string_types):
            chains = [chains]
        if isinstance(chains, (list, set)):
            chains = tuple(chains)

        if isinstance(residues, string_types):
            residues = [residues]
        if isinstance(residues, (list, set)):
            residues = tuple(residues)
        top = Topology()
        atom_mapping = {}

        default_chain = top.add_chain()
        default_residue = top.add_residue('RES', default_chain)

        compound_residue_map = dict()
        atom_residue_map = dict()
        compound_chain_map = dict()
        atom_chain_map = dict()

        for atom in atom_list:
            # Chains
            if chains:
                if atom.name in chains:
                    current_chain = top.add_chain()
                    compound_chain_map[atom] = current_chain
                else:
                    for parent in atom.ancestors():
                        if chains and parent.name in chains:
                            if parent not in compound_chain_map:
                                current_chain = top.add_chain()
                                compound_chain_map[parent] = current_chain
                                current_residue = top.add_residue(
                                    'RES', current_chain)
                            break
                    else:
                        current_chain = default_chain
            else:
                current_chain = default_chain
            atom_chain_map[atom] = current_chain

            # Residues
            if residues:
                if atom.name in residues:
                    current_residue = top.add_residue(atom.name, current_chain)
                    compound_residue_map[atom] = current_residue
                else:
                    for parent in atom.ancestors():
                        if residues and parent.name in residues:
                            if parent not in compound_residue_map:
                                current_residue = top.add_residue(
                                    parent.name, current_chain)
                                compound_residue_map[parent] = current_residue
                            break
                    else:
                        current_residue = default_residue
            else:
                if chains:
                    try:  # Grab the default residue from the custom chain.
                        current_residue = next(current_chain.residues)
                    except StopIteration:  # Add the residue to the current chain
                        current_residue = top.add_residue('RES', current_chain)
                else:  # Grab the default chain's default residue
                    current_residue = default_residue
            atom_residue_map[atom] = current_residue

            # Add the actual atoms
            try:
                elem = get_by_symbol(atom.name)
            except KeyError:
                elem = get_by_symbol("VS")
            at = top.add_atom(atom.name, elem, atom_residue_map[atom])
            at.charge = atom.charge
            atom_mapping[atom] = at

        # Remove empty default residues.
        chains_to_remove = [
            chain for chain in top.chains if chain.n_atoms == 0]
        residues_to_remove = [res for res in top.residues if res.n_atoms == 0]
        for chain in chains_to_remove:
            top._chains.remove(chain)
        for res in residues_to_remove:
            for chain in top.chains:
                try:
                    chain._residues.remove(res)
                except ValueError:  # Already gone.
                    pass

        for atom1, atom2 in self.bonds():
            # Ensure that both atoms are part of the compound. This becomes an
            # issue if you try to convert a sub-compound to a topology which is
            # bonded to a different subcompound.
            if all(a in atom_mapping.keys() for a in [atom1, atom2]):
                top.add_bond(atom_mapping[atom1], atom_mapping[atom2])
        return top

    def from_parmed(self, structure, coords_only=False):
        """Extract atoms and bonds from a pmd.Structure.

        Will create sub-compounds for every chain if there is more than one
        and sub-sub-compounds for every residue.

        Parameters
        ----------
        structure : pmd.Structure
            The structure to load.
        coords_only : bool
            Set preexisting atoms in compound to coordinates given by structure.

        """
        if coords_only:
            if len(structure.atoms) != self.n_particles:
                raise ValueError(
                    'Number of atoms in {structure} does not match'
                    ' {self}'.format(
                        **locals()))
            atoms_particles = zip(structure.atoms,
                                  self._particles(include_ports=False))
            if None in self._particles(include_ports=False):
                raise ValueError('Some particles are None')
            for parmed_atom, particle in atoms_particles:
                particle.pos = np.array([parmed_atom.xx,
                                         parmed_atom.xy,
                                         parmed_atom.xz]) / 10
            return

        atom_mapping = dict()
        chain_id = None
        chains = defaultdict(list)
        for residue in structure.residues:
            chains[residue.chain].append(residue)

        for chain, residues in chains.items():
            if len(chains) > 1:
                chain_compound = Compound()
                self.add(chain_compound, chain_id)
            else:
                chain_compound = self
            for residue in residues:
                for atom in residue.atoms:
                    pos = np.array([atom.xx, atom.xy, atom.xz]) / 10
                    new_atom = Particle(name=str(atom.name), pos=pos)
                    chain_compound.add(
                        new_atom, label='{0}[$]'.format(
                            atom.name))
                    atom_mapping[atom] = new_atom

        for bond in structure.bonds:
            atom1 = atom_mapping[bond.atom1]
            atom2 = atom_mapping[bond.atom2]
            self.add_bond((atom1, atom2))

        if structure.box is not None:
            # Convert from A to nm
            self.periodicity = 0.1 * structure.box[0:3]
        else:
            self.periodicity = np.array([0., 0., 0.])

    def to_parmed(self, box=None, title='', residues=None, show_ports=False):
        """Create a ParmEd Structure from a Compound.

        Parameters
        ----------
        box : mb.Box, optional, default=self.boundingbox (with buffer)
            Box information to be used when converting to a `Structure`.
            If 'None', a bounding box is used with 0.25nm buffers at
            each face to avoid overlapping atoms, unless `self.periodicity`
            is not None, in which case those values are used for the
            box lengths.
        title : str, optional, default=self.name
            Title/name of the ParmEd Structure
        residues : str of list of str
            Labels of residues in the Compound. Residues are assigned by
            checking against Compound.name.
        show_ports : boolean, optional, default=False
            Include all port atoms when converting to a `Structure`.

        Returns
        -------
        parmed.structure.Structure
            ParmEd Structure object converted from self

        See Also
        --------
        parmed.structure.Structure : Details on the ParmEd Structure object

        """
        structure = pmd.Structure()
        structure.title = title if title else self.name
        atom_mapping = {}  # For creating bonds below
        guessed_elements = set()

        if isinstance(residues, string_types):
            residues = [residues]
        if isinstance(residues, (list, set)):
            residues = tuple(residues)

        default_residue = pmd.Residue('RES')
        port_residue = pmd.Residue('PRT')
        compound_residue_map = dict()
        atom_residue_map = dict()

        for atom in self.particles(include_ports=show_ports):
            if atom.port_particle:
                current_residue = port_residue
                atom_residue_map[atom] = current_residue

                if current_residue not in structure.residues:
                    structure.residues.append(current_residue)

                pmd_atom = pmd.Atom(atomic_number=0, name='VS',
                                    mass=0, charge=0)
                pmd_atom.xx, pmd_atom.xy, pmd_atom.xz = atom.pos * 10  # Angstroms

            else:
                if residues and atom.name in residues:
                    current_residue = pmd.Residue(atom.name)
                    atom_residue_map[atom] = current_residue
                    compound_residue_map[atom] = current_residue
                elif residues:
                    for parent in atom.ancestors():
                        if residues and parent.name in residues:
                            if parent not in compound_residue_map:
                                current_residue = pmd.Residue(parent.name)
                                compound_residue_map[parent] = current_residue
                            atom_residue_map[atom] = current_residue
                            break
                    else:  # Did not find specified residues in ancestors.
                        current_residue = default_residue
                        atom_residue_map[atom] = current_residue
                else:
                    current_residue = default_residue
                    atom_residue_map[atom] = current_residue

                if current_residue not in structure.residues:
                    structure.residues.append(current_residue)

                atomic_number = None
                name = ''.join(char for char in atom.name if not char.isdigit())
                try:
                    atomic_number = AtomicNum[atom.name]
                except KeyError:
                    element = element_by_name(atom.name)
                    if name not in guessed_elements:
                        warn(
                            'Guessing that "{}" is element: "{}"'.format(
                                atom, element))
                        guessed_elements.add(name)
                else:
                    element = atom.name

                atomic_number = atomic_number or AtomicNum[element]
                mass = Mass[element]
                pmd_atom = pmd.Atom(atomic_number=atomic_number, name=atom.name,
                                    mass=mass, charge=atom.charge)
                pmd_atom.xx, pmd_atom.xy, pmd_atom.xz = atom.pos * 10  # Angstroms

            residue = atom_residue_map[atom]
            structure.add_atom(pmd_atom, resname=residue.name,
                               resnum=residue.idx)

            atom_mapping[atom] = pmd_atom

        structure.residues.claim()

        for atom1, atom2 in self.bonds():
            bond = pmd.Bond(atom_mapping[atom1], atom_mapping[atom2])
            structure.bonds.append(bond)
        # pad box with .25nm buffers
        if box is None:
            box = self.boundingbox
            box_vec_max = box.maxs.tolist()
            box_vec_min = box.mins.tolist()
            for dim, val in enumerate(self.periodicity):
                if val:
                    box_vec_max[dim] = val
                    box_vec_min[dim] = 0.0
                if not val:
                    box_vec_max[dim] += 0.25
                    box_vec_min[dim] -= 0.25
            box.mins = np.asarray(box_vec_min)
            box.maxs = np.asarray(box_vec_max)

        box_vector = np.empty(6)
        if box.angles is not None:
            box_vector[3:6] = box.angles
        else:
            box_vector[3] = box_vector[4] = box_vector[5] = 90.0
        for dim in range(3):
            box_vector[dim] = box.lengths[dim] * 10
        structure.box = box_vector
        return structure

    def to_networkx(self, names_only=False):
        """Create a NetworkX graph representing the hierarchy of a Compound.

        Parameters
        ----------
        names_only : bool, optional, default=False Store only the names of the
            compounds in the graph. When set to False, the default behavior,
            the nodes are the compounds themselves.

        Returns
        -------
        G : networkx.DiGraph
        """
        nx = import_('networkx')

        nodes = list()
        edges = list()
        if names_only:
            nodes.append(self.name)
        else:
            nodes.append(self)
        nodes, edges = self._iterate_children(nodes, edges, names_only=names_only)

        graph = nx.DiGraph()
        graph.add_nodes_from(nodes)
        graph.add_edges_from(edges)
        return graph

    def _iterate_children(self, nodes, edges, names_only=False):
        if not self.children:
            return nodes, edges
        for child in self.children:
            if names_only:
                nodes.append(child.name)
                edges.append([child.parent.name, child.name])
            else:
                nodes.append(child)
                edges.append([child.parent, child])
            nodes, edges = child._iterate_children(nodes, edges, names_only=names_only)
        return nodes, edges

    def to_intermol(self, molecule_types=None):
        """Create an InterMol system from a Compound.

        Parameters
        ----------
        molecule_types : list or tuple of subclasses of Compound

        Returns
        -------
        intermol_system : intermol.system.System

        """
        from intermol.atom import Atom as InterMolAtom
        from intermol.molecule import Molecule
        from intermol.system import System
        import simtk.unit as u

        if isinstance(molecule_types, list):
            molecule_types = tuple(molecule_types)
        elif molecule_types is None:
            molecule_types = (type(self),)
        intermol_system = System()

        last_molecule_compound = None
        for atom_index, atom in enumerate(self.particles()):
            for parent in atom.ancestors():
                # Don't want inheritance via isinstance().
                if type(parent) in molecule_types:
                    # Check if we have encountered this molecule type before.
                    if parent.name not in intermol_system.molecule_types:
                        self._add_intermol_molecule_type(
                            intermol_system, parent)
                    if parent != last_molecule_compound:
                        last_molecule_compound = parent
                        last_molecule = Molecule(name=parent.name)
                        intermol_system.add_molecule(last_molecule)
                    break
            else:
                # Should never happen if molecule_types only contains
                # type(self)
                raise ValueError(
                    'Found an atom {} that is not part of any of '
                    'the specified molecule types {}'.format(
                        atom, molecule_types))

            # Add the actual intermol atoms.
            intermol_atom = InterMolAtom(atom_index + 1, name=atom.name,
                                         residue_index=1, residue_name='RES')
            intermol_atom.position = atom.pos * u.nanometers
            last_molecule.add_atom(intermol_atom)
        return intermol_system

    @staticmethod
    def _add_intermol_molecule_type(intermol_system, parent):
        """Create a molecule type for the parent and add bonds. """
        from intermol.moleculetype import MoleculeType
        from intermol.forces.bond import Bond as InterMolBond

        molecule_type = MoleculeType(name=parent.name)
        intermol_system.add_molecule_type(molecule_type)

        for index, parent_atom in enumerate(parent.particles()):
            parent_atom.index = index + 1

        for atom1, atom2 in parent.bonds():
            intermol_bond = InterMolBond(atom1.index, atom2.index)
            molecule_type.bonds.add(intermol_bond)

    def __getitem__(self, selection):
        if isinstance(selection, integer_types):
            return list(self.particles())[selection]
        if isinstance(selection, string_types):
            return self.labels.get(selection)

    def __repr__(self):
        descr = list('<')
        descr.append(self.name + ' ')

        if self.children:
            descr.append('{:d} particles, '.format(self.n_particles))
            if any(self.periodicity):
                descr.append('periodicity: {}, '.format(self.periodicity))
            else:
                descr.append('non-periodic, ')
        else:
            descr.append('pos=({: .4f},{: .4f},{: .4f}), '.format(*self.pos))

        descr.append('{:d} bonds, '.format(self.n_bonds))

        descr.append('id: {}>'.format(id(self)))
        return ''.join(descr)

    def _clone(self, clone_of=None, root_container=None):
        """A faster alternative to deepcopying.

        Does not resolve circular dependencies. This should be safe provided
        you never try to add the top of a Compound hierarchy to a
        sub-Compound. Clones compound hierarchy only, not the bonds.
        """
        if root_container is None:
            root_container = self
        if clone_of is None:
            clone_of = dict()

        # If this compound has already been cloned, return that.
        if self in clone_of:
            return clone_of[self]

        # Otherwise we make a new clone.
        cls = self.__class__
        newone = cls.__new__(cls)

        # Remember that we're cloning the new one of self.
        clone_of[self] = newone

        newone.name = deepcopy(self.name)
        newone.periodicity = deepcopy(self.periodicity)
        newone._pos = deepcopy(self._pos)
        newone.port_particle = deepcopy(self.port_particle)
        newone._check_if_contains_rigid_bodies = deepcopy(
            self._check_if_contains_rigid_bodies)
        newone._contains_rigid = deepcopy(self._contains_rigid)
        newone._rigid_id = deepcopy(self._rigid_id)
        newone._charge = deepcopy(self._charge)
        if hasattr(self, 'index'):
            newone.index = deepcopy(self.index)

        if self.children is None:
            newone.children = None
        else:
            newone.children = OrderedSet()
        # Parent should be None initially.
        newone.parent = None
        newone.labels = OrderedDict()
        newone.referrers = set()
        newone.bond_graph = None

        # Add children to clone.
        if self.children:
            for child in self.children:
                newchild = child._clone(clone_of, root_container)
                newone.children.add(newchild)
                newchild.parent = newone

        # Copy labels, except bonds with atoms outside the hierarchy.
        if self.labels:
            for label, compound in self.labels.items():
                if not isinstance(compound, list):
                    newone.labels[label] = compound._clone(
                        clone_of, root_container)
                    compound.referrers.add(clone_of[compound])
                else:
                    # compound is a list of compounds, so we create an empty
                    # list, and add the clones of the original list elements.
                    newone.labels[label] = []
                    for subpart in compound:
                        newone.labels[label].append(
                            subpart._clone(clone_of, root_container))
                        # Referrers must have been handled already, or the will
                        # be handled

        return newone

    def _clone_bonds(self, clone_of=None):
        newone = clone_of[self]
        for c1, c2 in self.bonds():
            try:
                newone.add_bond((clone_of[c1], clone_of[c2]))
            except KeyError:
                raise MBuildError(
                    "Cloning failed. Compound contains bonds to "
                    "Particles outside of its containment hierarchy.")


Particle = Compound<|MERGE_RESOLUTION|>--- conflicted
+++ resolved
@@ -1838,13 +1838,10 @@
                 raise ValueError('Number of atoms in {traj} does not match'
                                  ' {self}'.format(**locals()))
             atoms_particles = zip(traj.topology.atoms,
-<<<<<<< HEAD
+            self.particles(include_ports=False))
                                   self._particles(include_ports=False))
             if None in self._particles(include_ports=False):
                 raise ValueError('Some particles are None')
-=======
-                                  self.particles(include_ports=False))
->>>>>>> 67c742b8
             for mdtraj_atom, particle in atoms_particles:
                 particle.pos = traj.xyz[frame, mdtraj_atom.index]
             return
