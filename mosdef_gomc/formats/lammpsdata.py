from __future__ import division

from collections import OrderedDict
import re

import numpy as np

from mbuild import Box
from mbuild.utils.conversion import RB_to_OPLS

__all__ = ['write_lammpsdata']


def write_lammpsdata(structure, filename):
    """Output a LAMMPS data file.
<<<<<<< HEAD
    
    Outputs a LAMMPS data file in the 'full' atom style format. Assumes use
    of 'real' units. See http://lammps.sandia.gov/doc/atom_style.html for
    more information on atom styles.
=======

    Note: Output supports 'real' units and 'full' atom style only.
>>>>>>> ba6f12e4

    Parameters
    ----------
    structure : parmed.Structure
        ParmEd structure object
    filename : str
        Path of the output file
<<<<<<< HEAD
    box : mb.Box
        Box information to save to data file

    Notes
    -----
    See http://lammps.sandia.gov/doc/2001/data_format.html for a full description
    of the LAMMPS data format. Currently the following sections are supported (in
    addition to the header): *Masses*, *Nonbond Coeffs*, *Bond Coeffs*, *Angle
    Coeffs*, *Dihedral Coeffs*, *Atoms*, *Bonds*, *Angles*, *Dihedrals*

    """

    xyz = np.array([[atom.xx,atom.xy,atom.xz] for atom in structure.atoms])
=======
    """
    forcefield = True
    if structure[0].type == '':
        forcefield = False

    box = Box(lengths=np.array([structure.box[0], structure.box[1], structure.box[2]]))
    # Convert box units from nm to angstroms
    box.maxs *= 10.
    box.mins *= 10.
>>>>>>> ba6f12e4

    if forcefield:
        types = [atom.type for atom in structure.atoms]
    else:
        types = [atom.name for atom in structure.atoms]

    unique_types = list(set(types))
    unique_types.sort(key=_natural_sort)

    charges = [atom.charge for atom in structure.atoms]

    bonds = [[bond.atom1.idx+1, bond.atom2.idx+1] for bond in structure.bonds]
    angles = [[angle.atom1.idx+1,
               angle.atom2.idx+1,
               angle.atom3.idx+1] for angle in structure.angles]
    dihedrals = [[dihedral.atom1.idx+1,
                  dihedral.atom2.idx+1,
                  dihedral.atom3.idx+1,
                  dihedral.atom4.idx+1] for dihedral in structure.rb_torsions]

    if bonds:
        if len(structure.bond_types) == 0:
            bond_types = np.ones(len(bonds),dtype=int)
        else:
            unique_bond_types = dict(enumerate(set([(round(bond.type.k,3),
                                                     round(bond.type.req,3)) for bond in structure.bonds])))
            unique_bond_types = OrderedDict([(y,x+1) for x,y in unique_bond_types.items()])
            bond_types = [unique_bond_types[(round(bond.type.k,3),
                                             round(bond.type.req,3))] for bond in structure.bonds]

    if angles:
        unique_angle_types = dict(enumerate(set([(round(angle.type.k,3),
                                                  round(angle.type.theteq,3)) for angle in structure.angles])))
        unique_angle_types = OrderedDict([(y,x+1) for x,y in unique_angle_types.items()])
        angle_types = [unique_angle_types[(round(angle.type.k,3),
                                           round(angle.type.theteq,3))] for angle in structure.angles]

    if dihedrals:
        unique_dihedral_types = dict(enumerate(set([(round(dihedral.type.c0,3),
                                                     round(dihedral.type.c1,3),
                                                     round(dihedral.type.c2,3),
                                                     round(dihedral.type.c3,3),
                                                     round(dihedral.type.c4,3),
                                                     round(dihedral.type.c5,3),
                                                     round(dihedral.type.scee,1),
                                                     round(dihedral.type.scnb,1)) for dihedral in structure.rb_torsions])))
        unique_dihedral_types = OrderedDict([(y,x+1) for x,y in unique_dihedral_types.items()])
        dihedral_types = [unique_dihedral_types[(round(dihedral.type.c0,3),
                                                 round(dihedral.type.c1,3),
                                                 round(dihedral.type.c2,3),
                                                 round(dihedral.type.c3,3),
                                                 round(dihedral.type.c4,3),
                                                 round(dihedral.type.c5,3),
                                                 round(dihedral.type.scee,1),
                                                 round(dihedral.type.scnb,1))] for dihedral in structure.rb_torsions]

    with open(filename, 'w') as data:
        data.write(filename+' - created by mBuild\n\n')
        data.write('{:d} atoms\n'.format(len(structure.atoms)))
        data.write('{:d} bonds\n'.format(len(bonds)))
        data.write('{:d} angles\n'.format(len(angles)))
        data.write('{:d} dihedrals\n\n'.format(len(dihedrals)))

        data.write('{:d} atom types\n'.format(len(set(types))))
        if bonds:
            data.write('{:d} bond types\n'.format(len(set(bond_types))))
        if angles:
            data.write('{:d} angle types\n'.format(len(set(angle_types))))
        if dihedrals:
            data.write('{:d} dihedral types\n'.format(len(set(dihedral_types))))

        data.write('\n')
        # Box data
        for i,dim in enumerate(['x','y','z']):
            data.write('{0:.6f} {1:.6f} {2}lo {2}hi\n'.format(box.mins[i],box.maxs[i],dim))

        # Mass data
        masses = [atom.mass for atom in structure.atoms]
        mass_dict = dict([(unique_types.index(atom_type)+1,mass) for atom_type,mass in zip(types,masses)])

        data.write('\nMasses\n\n')
        for atom_type,mass in mass_dict.items():
            data.write('{:d}\t{:.6f}\t# {}\n'.format(atom_type,mass,unique_types[atom_type-1]))

        if forcefield:
            # Pair coefficients
            epsilons = [atom.epsilon for atom in structure.atoms]
            sigmas = [atom.sigma for atom in structure.atoms]
            epsilon_dict = dict([(unique_types.index(atom_type)+1,epsilon) for atom_type,epsilon in zip(types,epsilons)])
            sigma_dict = dict([(unique_types.index(atom_type)+1,sigma) for atom_type,sigma in zip(types,sigmas)])
            data.write('\nPair Coeffs # lj\n\n')
            for idx,epsilon in epsilon_dict.items():
                data.write('{}\t{:.5f}\t{:.5f}\n'.format(idx,epsilon,sigma_dict[idx]))

            # Bond coefficients
            if bonds:
                data.write('\nBond Coeffs # harmonic\n\n')
                for params,idx in unique_bond_types.items():
                    data.write('{}\t{}\t{}\n'.format(idx,*params))

            # Angle coefficients
            if angles:
                data.write('\nAngle Coeffs # harmonic\n\n')
                for params,idx in unique_angle_types.items():
                    data.write('{}\t{}\t{:.5f}\n'.format(idx,*params))

            # Dihedral coefficients
            if dihedrals:
                data.write('\nDihedral Coeffs # opls\n\n')
                for params,idx in unique_dihedral_types.items():
                    opls_coeffs = RB_to_OPLS(params[0],
                                             params[1],
                                             params[2],
                                             params[3],
                                             params[4],
                                             params[5])
                    data.write('{}\t{:.5f}\t{:.5f}\t{:.5f}\t{:.5f}\n'.format(idx,*opls_coeffs))

        # Atom data
        data.write('\nAtoms\n\n')
        for i,coords in enumerate(xyz):
            data.write('{:d}\t{:d}\t{:d}\t{:.6f}\t{:.6f}\t{:.6f}\t{:.6f}\n'.format(i+1,0,unique_types.index(types[i])+1,charges[i],*coords))

        # Bond data
        if bonds:
            data.write('\nBonds\n\n')
            for i,bond in enumerate(bonds):
                data.write('{:d}\t{:d}\t{:d}\t{:d}\n'.format(i+1,bond_types[i],bond[0],bond[1]))

        # Angle data
        if angles:
            data.write('\nAngles\n\n')
            for i,angle in enumerate(angles):
                data.write('{:d}\t{:d}\t{:d}\t{:d}\t{:d}\n'.format(i+1,angle_types[i],angle[0],angle[1],angle[2]))

        # Dihedral data
        if dihedrals:
            data.write('\nDihedrals\n\n')
            for i,dihedral in enumerate(dihedrals):
                data.write('{:d}\t{:d}\t{:d}\t{:d}\t{:d}\t{:d}\n'.format(i+1,dihedral_types[i],dihedral[0],dihedral[1],dihedral[2],dihedral[3]))


def _atoi(text):
    return int(text) if text.isdigit() else text


def _natural_sort(text):
    return [_atoi(a) for a in re.split(r'(\d+)', text)]<|MERGE_RESOLUTION|>--- conflicted
+++ resolved
@@ -13,15 +13,10 @@
 
 def write_lammpsdata(structure, filename):
     """Output a LAMMPS data file.
-<<<<<<< HEAD
     
     Outputs a LAMMPS data file in the 'full' atom style format. Assumes use
     of 'real' units. See http://lammps.sandia.gov/doc/atom_style.html for
     more information on atom styles.
-=======
-
-    Note: Output supports 'real' units and 'full' atom style only.
->>>>>>> ba6f12e4
 
     Parameters
     ----------
@@ -29,9 +24,6 @@
         ParmEd structure object
     filename : str
         Path of the output file
-<<<<<<< HEAD
-    box : mb.Box
-        Box information to save to data file
 
     Notes
     -----
@@ -43,17 +35,12 @@
     """
 
     xyz = np.array([[atom.xx,atom.xy,atom.xz] for atom in structure.atoms])
-=======
-    """
+
     forcefield = True
     if structure[0].type == '':
         forcefield = False
 
     box = Box(lengths=np.array([structure.box[0], structure.box[1], structure.box[2]]))
-    # Convert box units from nm to angstroms
-    box.maxs *= 10.
-    box.mins *= 10.
->>>>>>> ba6f12e4
 
     if forcefield:
         types = [atom.type for atom in structure.atoms]
