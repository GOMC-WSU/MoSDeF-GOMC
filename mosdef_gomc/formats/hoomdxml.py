from __future__ import division
from copy import deepcopy
from math import floor, radians

import numpy as np

from mbuild.utils.conversion import RB_to_OPLS

__all__ = ['write_hoomdxml']


def write_hoomdxml(structure, filename, box, rigid_bodies, ref_distance=1.0, 
                   ref_mass=1.0, ref_energy=1.0, wrap_coordinates=True):
    """Output a HOOMD XML file.

<<<<<<< HEAD
    Parameters
    ----------
    structure : parmed.Structure
        Parmed structure object
    filename : str
        Path of the output file.
    box : mb.Box
        Box information
    ref_distance : float, default=1.0
        Reference distance for conversion to reduced units
    ref_mass : float, default=1.0
        Reference mass for conversion to reduced units
    ref_energy : float, default=1.0
        Reference energy for conversion to reduced units
    rigid_bodies : list, default=None
        List of rigid body information following the HOOMD XML format.
        An integer value is required for each atom corresponding to the
        number of the rigid body with which the atom should be included.
        A value of -1 indicates the atom is not part of a rigid body.

    Notes
    -----
=======
>>>>>>> 14eea00c
    The following elements are always written:

    Position : atomic positions
    Type : atom types
    Mass : atom masses (default 1.0)
    Charge : atom charges

    The following elements may be written if applicable:
    Pair_Coeffs : Pair coefficients for each atom type, assumes a 12-6
                  LJ pair style. The following information is written:
                  type : atom type
                  epsilon : LJ epsilon
                  sigma : LJ sigma
    Bond_Coeffs : Coefficients for each bond type, assumes a harmonic
                  bond style. The following information is written:
                  type : bond type
                  k : force constant (units of energy/distance^2)
                  r0 : bond rest length (units of distance)
    Bond : system bonds
    Angle_Coeffs : Coefficients for each angle type, assumes a harmonic
                   angle style. The following information is written:
                   type : angle type
                   k : force constant (units of energy/radians^2)
                   theta : rest angle (units of radians)
    Angle : system angles
    Dihedral_Coeffs : Coefficients for each dihedral type, assumes an OPLS
                      dihedral style. The following information is written:
                      type : dihedral type
                      k1, k2, k3, k4 : force coefficients (units of energy)
    Dihedral : system dihedrals
    Body : rigid body to which each atom belongs

    Parameters
    ----------
    structure : parmed.Structure
        Parmed structure object
    filename : str
        Path of the output file.
    box : mb.Box
        Box information
    rigid_bodies : list
        List of rigid body information. An integer value is required
        for each atom corresponding to the number of the rigid body with
        which the atom should be included. A value of None indicates the
        atom is not part of any rigid body.
    ref_distance : float, optional, default=1.0
        Reference distance for conversion to reduced units
    ref_mass : float, optional, default=1.0
        Reference mass for conversion to reduced units
    ref_energy : float, optional, default=1.0
        Reference energy for conversion to reduced units
    wrap_coordinates : bool, optional, default=True
        Wrap coordinates of all atoms into the box

    """

    forcefield = True
    if structure[0].type == '':
        forcefield = False
    xyz = np.array([[atom.xx, atom.xy, atom.xz] for atom in structure.atoms])

    box.maxs *= 10.
    box.mins *= 10.
    box_init = deepcopy(box)
    box.mins = np.array([-d/2 for d in box_init.lengths])
    box.maxs = np.array([d/2 for d in box_init.lengths])
<<<<<<< HEAD

=======
    if wrap_coordinates:
        shift = [box_init.maxs[i] - max for i, max in enumerate(box.maxs)]
        for i, pos in enumerate(xyz):
            for j, coord in enumerate(pos):
                xyz[i, j] -= shift[j]
                rep = floor((xyz[i, j] - box.mins[j]) / box.lengths[j])
                xyz[i, j] -= (rep * box.lengths[j])
>>>>>>> 14eea00c
    with open(filename, 'w') as xml_file:
        xml_file.write('<?xml version="1.2" encoding="UTF-8"?>\n')
        xml_file.write('<hoomd_xml version="1.2">\n')
        xml_file.write('<configuration time_step="0">\n')
        xml_file.write(
                '<box units="sigma"  Lx="{}" Ly="{}" Lz="{}"/>\n'.format(
                    *box.lengths/ref_distance))
        _write_particle_information(xml_file, structure, xyz, forcefield,
                ref_distance, ref_mass, ref_energy)
        _write_bond_information(xml_file, structure, ref_distance, ref_energy)
        _write_angle_information(xml_file, structure, ref_energy)
        _write_dihedral_information(xml_file, structure, ref_energy)
        _write_rigid_information(xml_file, rigid_bodies)
        xml_file.write('</configuration>\n')
        xml_file.write('</hoomd_xml>')


def _write_particle_information(xml_file, structure, xyz, forcefield,
        ref_distance, ref_mass, ref_energy):
    """Write out the particle information.

    Parameters
    ----------
    xml_file : file object
        The file object of the hoomdxml file being written
    structure : parmed.Structure
        Parmed structure object
    xyz : np.ndarray, shape=(n,3), dtype=float
        The particle positions to be written.
    forcefield : bool
        If True, write the particle "type". Write the particle "name" otherwise.
    ref_distance : float, default=1.0
        Reference distance for conversion to reduced units
    ref_mass : float, default=1.0
        Reference mass for conversion to reduced units
    ref_energy : float, default=1.0
        Reference energy for conversion to reduced units

    """

    xml_file.write('<position units="sigma" num="{}">\n'.format(xyz.shape[0]))
    for pos in xyz:
        xml_file.write('{}\t{}\t{}\n'.format(*pos/ref_distance))
    xml_file.write('</position>\n')
    if forcefield:
        types = [atom.type for atom in structure.atoms]
    else:
        types = [atom.name for atom in structure.atoms]

    xml_file.write('<type>\n')
    for atom_type in types:
        xml_file.write('{}\n'.format(atom_type))
    xml_file.write('</type>\n')

    masses = [atom.mass for atom in structure.atoms]
    xml_file.write('<mass>\n')
    for mass in masses:
        if mass == 0:
            mass = 1.0
        xml_file.write('{}\n'.format(mass/ref_mass))
    xml_file.write('</mass>\n')

    charges = [atom.charge for atom in structure.atoms]
    xml_file.write('<charge>\n')
    e0 = 2.39725e-4  # e^2-mol/kcal-angstrom, permittivity of free space
    charge_factor = (4.0 * np.pi * e0 * ref_distance * ref_energy)**0.5
    for charge in charges:
        xml_file.write('{}\n'.format(charge/charge_factor))
    xml_file.write('</charge>\n')
    if forcefield:
        pair_coeffs = list(set((atom.type,
                                atom.epsilon,
                                atom.sigma) for atom in structure.atoms))
        pair_coeffs.sort(key=lambda pair_type: pair_type[0])
        xml_file.write('<pair_coeffs>\n')
        for param_set in pair_coeffs:
            xml_file.write('{}\t{:.4f}\t{:.4f}\n'.format(
                param_set[0], param_set[1]/ref_energy,
                param_set[2]/ref_distance))
        xml_file.write('</pair_coeffs>\n')


def _write_bond_information(xml_file, structure, ref_distance, ref_energy):
    """Write the bonds in the system.

    Parameters
    ----------
    xml_file : file object
        The file object of the hoomdxml file being written
    structure : parmed.Structure
        Parmed structure object
    ref_distance : float, default=1.0
        Reference distance for conversion to reduced units
    ref_energy : float, default=1.0
        Reference energy for conversion to reduced units

    """

    unique_bond_types = set()
    xml_file.write('<bond>\n')
    for bond in structure.bonds:
        t1, t2 = bond.atom1.type, bond.atom2.type
        if t1 == '' or t2 == '':
            t1, t2 = bond.atom1.name, bond.atom2.name
        t1, t2 = sorted([t1, t2])
        try:
            bond_type = ('-'.join((t1, t2)), bond.type.k, bond.type.req)
        except AttributeError:  # no forcefield applied, bond.type is None
            bond_type = ('-'.join((t1, t2)), 0.0, 0.0)
        unique_bond_types.add(bond_type)
        xml_file.write('{} {} {}\n'.format(
            bond_type[0], bond.atom1.idx, bond.atom2.idx))
    xml_file.write('</bond>\n')
    xml_file.write('<bond_coeffs>\n')
    xml_file.write('<!-- type k r_eq -->\n')
    for bond_type, k, req in unique_bond_types:
        xml_file.write('{} {} {}\n'.format(bond_type,
            k * 2.0 / ref_energy * ref_distance**2.0, req/ref_distance))
    xml_file.write('</bond_coeffs>\n')


def _write_angle_information(xml_file, structure, ref_energy):
    """Write the angles in the system.

    Parameters
    ----------
    xml_file : file object
        The file object of the hoomdxml file being written
    structure : parmed.Structure
        Parmed structure object
    ref_energy : float, default=1.0
        Reference energy for conversion to reduced units

    """

    unique_angle_types = set()
    xml_file.write('<angle>\n')
    for angle in structure.angles:
        t1, t2, t3 = angle.atom1.type, angle.atom2.type, angle.atom3.type
        t1, t3 = sorted([t1, t3])
        angle_type = ('-'.join((t1, t2, t3)), angle.type.k, angle.type.theteq)
        unique_angle_types.add(angle_type)
        xml_file.write('{} {} {} {}\n'.format(
            angle_type[0], angle.atom1.idx, angle.atom2.idx, angle.atom3.idx))
    xml_file.write('</angle>\n')
    xml_file.write('<angle_coeffs>\n')
    xml_file.write('<!-- type k theta_eq -->\n')
    for angle_type, k, teq in unique_angle_types:
        xml_file.write('{} {} {}\n'.format(angle_type,
            k * 2.0 / ref_energy, radians(teq)))
    xml_file.write('</angle_coeffs>\n')


def _write_dihedral_information(xml_file, structure, ref_energy):
    """Write dihedrals in the system.

    Parameters
    ----------
    xml_file : file object
        The file object of the hoomdxml file being written
    structure : parmed.Structure
        Parmed structure object
    ref_energy : float, default=1.0
        Reference energy for conversion to reduced units

    """

    unique_dihedral_types = set()
    xml_file.write('<dihedral>\n')
    for dihedral in structure.rb_torsions:
        t1, t2 = dihedral.atom1.type, dihedral.atom2.type,
        t3, t4 = dihedral.atom3.type, dihedral.atom4.type
        if [t2, t3] == sorted([t2, t3]):
            types_in_dihedral = '-'.join((t1, t2, t3, t4))
        else:
            types_in_dihedral = '-'.join((t4, t3, t2, t1))
        dihedral_type = (types_in_dihedral, dihedral.type.c0,
        dihedral.type.c1, dihedral.type.c2, dihedral.type.c3, dihedral.type.c4,
        dihedral.type.c5, dihedral.type.scee, dihedral.type.scnb)
        unique_dihedral_types.add(dihedral_type)
        xml_file.write('{} {} {} {} {}\n'.format(
            dihedral_type[0], dihedral.atom1.idx, dihedral.atom2.idx,
            dihedral.atom3.idx, dihedral.atom4.idx))
    xml_file.write('</dihedral>\n')
    xml_file.write('<dihedral_coeffs>\n')
    xml_file.write('<!-- type k1 k2 k3 k4 -->\n')
    for dihedral_type, c0, c1, c2, c3, c4, c5, scee, scnb in unique_dihedral_types:
        opls_coeffs = RB_to_OPLS(c0, c1, c2, c3, c4, c5)
        opls_coeffs /= ref_energy
        xml_file.write('{} {:.5f} {:.5f} {:.5f} {:.5f}\n'.format(
            dihedral_type, *opls_coeffs))
    xml_file.write('</dihedral_coeffs>\n')


def _write_rigid_information(xml_file, rigid_bodies):
    """Write rigid body information.

    Parameters
    ----------
    xml_file : file object
        The file object of the hoomdxml file being written
    rigid_bodies : list, len=n_particles
        The rigid body that each particle belongs to (-1 for none)

    """

    if not all(body is None for body in rigid_bodies):
        xml_file.write('<body>\n')
        for body in rigid_bodies:
            if body is None:
                body = -1
            xml_file.write('{}\n'.format(int(body)))
        xml_file.write('</body>\n')<|MERGE_RESOLUTION|>--- conflicted
+++ resolved
@@ -13,31 +13,6 @@
                    ref_mass=1.0, ref_energy=1.0, wrap_coordinates=True):
     """Output a HOOMD XML file.
 
-<<<<<<< HEAD
-    Parameters
-    ----------
-    structure : parmed.Structure
-        Parmed structure object
-    filename : str
-        Path of the output file.
-    box : mb.Box
-        Box information
-    ref_distance : float, default=1.0
-        Reference distance for conversion to reduced units
-    ref_mass : float, default=1.0
-        Reference mass for conversion to reduced units
-    ref_energy : float, default=1.0
-        Reference energy for conversion to reduced units
-    rigid_bodies : list, default=None
-        List of rigid body information following the HOOMD XML format.
-        An integer value is required for each atom corresponding to the
-        number of the rigid body with which the atom should be included.
-        A value of -1 indicates the atom is not part of a rigid body.
-
-    Notes
-    -----
-=======
->>>>>>> 14eea00c
     The following elements are always written:
 
     Position : atomic positions
@@ -104,17 +79,7 @@
     box_init = deepcopy(box)
     box.mins = np.array([-d/2 for d in box_init.lengths])
     box.maxs = np.array([d/2 for d in box_init.lengths])
-<<<<<<< HEAD
-
-=======
-    if wrap_coordinates:
-        shift = [box_init.maxs[i] - max for i, max in enumerate(box.maxs)]
-        for i, pos in enumerate(xyz):
-            for j, coord in enumerate(pos):
-                xyz[i, j] -= shift[j]
-                rep = floor((xyz[i, j] - box.mins[j]) / box.lengths[j])
-                xyz[i, j] -= (rep * box.lengths[j])
->>>>>>> 14eea00c
+
     with open(filename, 'w') as xml_file:
         xml_file.write('<?xml version="1.2" encoding="UTF-8"?>\n')
         xml_file.write('<hoomd_xml version="1.2">\n')
