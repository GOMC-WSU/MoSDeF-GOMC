--- conflicted
+++ resolved
@@ -85,14 +85,11 @@
 
     """
 
-<<<<<<< HEAD
     if isinstance(structure, mb.Compound):
         raise ValueError(
             'Expected a ParmEd structure, got an mbuild.Compound'
         )
 
-=======
->>>>>>> bbaf3bc5
     xyz = np.array([[atom.xx, atom.xy, atom.xz] for atom in structure.atoms])
     types = [atom.name for atom in structure.atoms]
 
